{
 "cells": [
  {
   "cell_type": "markdown",
   "metadata": {},
   "source": [
    "# Precipitation Frequency Table\n",
    "\n",
    "__Description__: Auto-retrieve [NOAA Atlas 14](https://hdsc.nws.noaa.gov/hdsc/pfds/pfds_gis.html) precipitation statistics from [FTP](ftp://hdsc.nws.noaa.gov/pub/hdsc/data/) and calcualte the area-averaged precipitaiton frequency table for the area of interest (AOI).\n",
    "\n",
    "__Input__: A vector polygon of the AOI, the NOAA Atlas 14 [volume](https://hdsc.nws.noaa.gov/hdsc/pfds/pfds_temporal.html) number, and durations of interest.\n",
    "\n",
    "__Output__: A spreadsheet with tabs for each duration. Each tab contains a table for the given duration with area-averaged precipitation and confidence limits.\n",
    "\n",
    "---"
   ]
  },
  {
   "cell_type": "markdown",
   "metadata": {},
   "source": [
    "## Load Libraries, Parameters, and Data:"
   ]
  },
  {
   "cell_type": "markdown",
   "metadata": {},
   "source": [
    "### Libraries:"
   ]
  },
  {
   "cell_type": "code",
   "execution_count": 1,
   "metadata": {
    "collapsed": true
   },
   "outputs": [],
   "source": [
    "import sys\n",
    "sys.path.append('core')\n",
    "from hydromet import*"
   ]
  },
  {
   "cell_type": "markdown",
   "metadata": {},
   "source": [
    "### Parameters: "
   ]
  },
  {
   "cell_type": "markdown",
   "metadata": {},
   "source": [
    "#### Papermill (site specific):"
   ]
  },
  {
   "cell_type": "code",
   "execution_count": 2,
   "metadata": {
    "collapsed": true
   },
   "outputs": [],
   "source": [
    "## Atlas 14 volume number:\n",
    "volume = 2\n",
    "\n",
    "\n",
    "## Vector polygon information (.geojson, .shp, or .gdb):\n",
    "polygon = 'NJ_CNGrid_Extents.shp'\n",
    "\n",
    "\n",
    "## Paths:\n",
    "root_dir = pl.Path(os.getcwd())\n",
    "inputs_dir = root_dir/'Inputs'\n",
    "datarepository_dir = root_dir/'DataRepository'\n",
    "polygon_dir = inputs_dir/polygon\n",
    "outputs_dir = root_dir/'Outputs'"
   ]
  },
  {
   "cell_type": "markdown",
   "metadata": {},
   "source": [
    "#### Global (project specific):"
   ]
  },
  {
   "cell_type": "code",
   "execution_count": 3,
   "metadata": {},
   "outputs": [],
   "source": [
    "noaa_data_crs = {'init':'epsg:4326'} \n",
    "\n",
    "# If geopandas cannot read the projection info, add proj4 string here\n",
    "brute_force_projection = None\n",
    "\n",
    "durations = ['06h', '12h', '24h', '04d'] \n",
    "dur_names = ['6hr', '12hr', '24hr', '96hr']\n",
    "\n",
    "vol_code_filename = 'NOAA_Atlas_Volume_Codes.json'"
   ]
  },
  {
   "cell_type": "markdown",
   "metadata": {},
   "source": [
    "### Load Atlas 14 volume code from json:"
   ]
  },
  {
   "cell_type": "code",
   "execution_count": 4,
   "metadata": {},
   "outputs": [
    {
     "name": "stdout",
     "output_type": "stream",
     "text": [
      "NOAA Atlas 14 Volume Code: orb\n"
     ]
    }
   ],
   "source": [
    "vol_code = get_volume_code(datarepository_dir, vol_code_filename, volume)"
   ]
  },
  {
   "cell_type": "markdown",
   "metadata": {},
   "source": [
    "## Read Vector Polygon:"
   ]
  },
  {
   "cell_type": "markdown",
   "metadata": {},
   "source": [
    "### Load as a geodataframe:"
   ]
  },
  {
   "cell_type": "code",
   "execution_count": 5,
   "metadata": {},
   "outputs": [
    {
     "data": {
      "text/html": [
       "<div>\n",
       "<style scoped>\n",
       "    .dataframe tbody tr th:only-of-type {\n",
       "        vertical-align: middle;\n",
       "    }\n",
       "\n",
       "    .dataframe tbody tr th {\n",
       "        vertical-align: top;\n",
       "    }\n",
       "\n",
       "    .dataframe thead th {\n",
       "        text-align: right;\n",
       "    }\n",
       "</style>\n",
       "<table border=\"1\" class=\"dataframe\">\n",
       "  <thead>\n",
       "    <tr style=\"text-align: right;\">\n",
       "      <th></th>\n",
       "      <th>Id</th>\n",
       "      <th>geometry</th>\n",
       "    </tr>\n",
       "  </thead>\n",
       "  <tbody>\n",
       "    <tr>\n",
       "      <th>0</th>\n",
       "      <td>0</td>\n",
       "      <td>POLYGON ((1702757.783300001 357517.2137000002,...</td>\n",
       "    </tr>\n",
       "  </tbody>\n",
       "</table>\n",
       "</div>"
      ],
      "text/plain": [
       "   Id                                           geometry\n",
       "0   0  POLYGON ((1702757.783300001 357517.2137000002,..."
      ]
     },
     "execution_count": 5,
     "metadata": {},
     "output_type": "execute_result"
    }
   ],
   "source": [
    "gdf = gpd.GeoDataFrame.from_file(polygon_dir)\n",
    "gdf.head(2)"
   ]
  },
  {
   "cell_type": "markdown",
   "metadata": {},
   "source": [
    "### Add filtering if desired"
   ]
  },
  {
   "cell_type": "code",
   "execution_count": 6,
   "metadata": {},
   "outputs": [],
   "source": [
    "filter_field = 'Id'        # Attribute with in the vector polygon used for data selection\n",
    "select_data = '0'  # Value within the filter_field used for data selection\n",
    "gdf_slice_column = 'Id'   # Column within the vector polygon to plot"
   ]
  },
  {
   "cell_type": "markdown",
   "metadata": {},
   "source": [
    "### Determine projection:"
   ]
  },
  {
   "cell_type": "code",
   "execution_count": 7,
   "metadata": {},
   "outputs": [
    {
     "name": "stdout",
     "output_type": "stream",
     "text": [
      "Vector Layer crs = +proj=aea +lat_1=20 +lat_2=60 +lat_0=40 +lon_0=-96 +x_0=0 +y_0=0 +datum=NAD83 +units=m +no_defs=True \n"
     ]
    }
   ],
   "source": [
    "with fiona.collection(polygon_dir, 'r') as layer:\n",
    "    try:\n",
    "        vector_crs_prj = Proj(layer.crs).srs\n",
    "        print('Vector Layer crs = {}'.format(vector_crs_prj))\n",
    "        \n",
    "    except RuntimeError as e:\n",
    "        vector_crs_prj = brute_force_projection\n",
    "        print('Runtime Error: {}...setting projection as {}'.format(e, brute_force_projection))"
   ]
  },
  {
   "cell_type": "markdown",
   "metadata": {},
   "source": [
    "### Extract the area of interest, reproject, and plot:"
   ]
  },
  {
   "cell_type": "code",
   "execution_count": 8,
   "metadata": {},
   "outputs": [
    {
     "data": {
      "image/png": "iVBORw0KGgoAAAANSUhEUgAAAzwAAANPCAYAAAAfQNqBAAAABHNCSVQICAgIfAhkiAAAAAlwSFlzAAALEgAACxIB0t1+/AAAADl0RVh0U29mdHdhcmUAbWF0cGxvdGxpYiB2ZXJzaW9uIDMuMC4yLCBodHRwOi8vbWF0cGxvdGxpYi5vcmcvOIA7rQAAIABJREFUeJzs3Xd4leXBx/HfnR1IwiYMGaIMQQQVR21VqLOuVtu6R9vX1d2qrW3fttq3Q7utC/fEvaoozgrKHgHCHoGELJKQvU9yzrnfPxIoYnZyzn3G93NdvS7Oep7fyWOT8zv3/dyPsdYKAAAAACJRjOsAAAAAABAoFB4AAAAAEYvCAwAAACBiUXgAAAAARCwKDwAAAICIReEBAAAAELEoPACAbjPGJBtj5htjqowxr7jOE2jGmLuMMT9xtO90Y8xWY0yii/0DQLij8ABAiDPGLDLGVITYB95vSEqXNMRa+81DHzTG3GmMmdeVDRljvmWMWdLXAbu4705zGmOGSbpW0sOtt2cbY/IPenyRMabRGFNjjKk2xmQYY37RneNlWvzZGFPW+r+/GGOMJFlriyUtlHRjT94jAEQ7Cg8AhDBjzHhJp0qyki7q5LmxQYi03zhJO6y13iDus03GmLgA7+JbkhZYaxs6eM4PrLWpkkZKulXS5ZIW7C8tXXCjpK9JmiHpGEkXSLrpoMefO+Q2AKCLKDwAENqulbRC0lOSrjv4AWPMU8aYucaYBcaYOklzjDGJxpi/GWNyjTHFxpiHjDHJrc8fZIx52xizr3XE6G1jzGHt7dgYc1Tr6EWlMWazMeai1vt/J+m3ki4zxtQaY/6nszdhjLHGmJuNMTtb9/1A66jGUZIekvSF1m1Vtj6/o/cx2xiTb4y53RhTJOnJ1vsvMMasb827zBhzzEH7v90YU9A6CrPdGHOGMeZcSb866H1kthP/K5I+6ew9SpK1ts5au0gt5fQLks7vyuvUcmz/bq3Nt9YWSPq7WorWfislTTDGjOvi9gAArSg8ABDarlXLt/vPSTrHGJN+yONXSvqjpFRJSyT9WdIkSTMlHSlptFrKidTyO/9JtYzOjJXUIOn+tnZqjImXNF/SB5KGS/qhpOeMMZOttXdI+pOkl6y1Kdbax7v4Xi6QdIJaRjEulXSOtXarpJslLW/d1sDW53b0PiRphKTBre/lRmPMcZKeUMsoyBC1TD97q7U4TZb0A0kntI7CnCMpx1r73iHvY0Y7uadL2t7F9yhJstbmSlqjltE5GWO+tL/MtWOapIMLV2brffu355WUpZafHQCgGyg8ABCijDFfUssH+pettRmSdqml4BzsTWvtUmutX5JH0g2SfmqtLbfW1qjlA/3lkmStLbPWvmatrW997I+STm9n9ydLSpF0t7W2yVr7saS3JV3Ri7d0t7W2srUMLFRLmWnrfZuO3kcrv6Q7rLWe1qlmN0h62Fq70lrrs9Y+3frzOFmST1KipKnGmHhrbY61dlc3cg+UVNPN9ypJhWopZbLWLjmozLUlRVLVQberJKUcMiWupjULAKAbKDwAELquk/SBtba09fbzOmRam6S8g/49TFI/SRmt07oqJb3Xer+MMf2MMQ8bY/YYY6olfSppYDvn/oySlNdapPbbo5aRlp4qOujf9Wr5kN+WDt9Hq33W2saDbo+TdOv+57e+ZoykUdbaLEk/kXSnpBJjzIvGmFHdyF2hlhG07hotqbyLz62VlHbQ7TRJtdZae9B9qZI6GiUCALSBwgMAIaj1fJVLJZ1ujClqPVflp5JmGGMOntZ08AfiUrVMU5tmrR3Y+r8B1tr9xeJWSZMlnWStTZN02v7dtRGhUNIYY8zBfyfGSiro9Zv7PHvI7c7eR1uvyZP0x4OeP9Ba289a+4IkWWuft9buHzGzapky19Z22rJBLdPruswYM0bS8ZIWd/Elm/XZ6WozWu/bv704tUzta+88IwBAOyg8ABCavqaWqVhT1TL1a6ako9TyAfratl7QOhrzqKR/GmOGS5IxZrQx5pzWp6SqpUhUGmMGS7qjg/2vlFQn6efGmHhjzGxJF0p6sZfvqy3Fkg4zxiR08X205VFJNxtjTmpdDKG/MeZ8Y0yqMWayMebLpmWZ6Ea1/Ax8B+17/CHF7lAL1P7Uv89oHUU7XdKbkla1vrYrnpF0S+v7HKWWcvrUQY+fqJbzjvZ0cXsAgFYUHgAITddJetJam2utLdr/P7UsMnBVB0sx366Wk9tXtE5b+0gtozqSdI+kZLWMoKxQyzSxNllrm9Sy0thXWp//oKRrrbXbev/WPudjtYxmFBlj9k/f6+h9tJV3jVrO47lfLVPQsvTfVc4SJd2tlvdRpJZFGH7V+tj+i6aWGWPWtrP5ZySdt3+VuHbcb4ypUUuBukfSa5LO3T8l0BhzqjGmtoPXP6yWRSI2Stok6Z3W+/a7Si2r2QEAusl8dnowAAA4lDHmT5JKrLX3ONj3cLUsi33sIectAQC6gMIDAAAAIGIxpQ0AAABAxKLwAAAAAIhYFB4AAAAAEYvCAwAAACBitbesqTNDhw6148ePdx0j5NTV1al///6uY0Q9jkNo4Di4xzEIDRyH0MBxCA0cB/eCfQwyMjJKrbXDOnteyBWe8ePHa82aNa5jhJxFixZp9uzZrmNEPY5DaOA4uMcxCA0ch9DAcQgNHAf3gn0MjDFduhgzU9oAAAAARCwKDwAAAICIReEBAAAAELEoPAAAAAAiFoUHAAAAQMSi8AAAAACIWBQeAAAAABGLwgMAAAAgYlF4AAAAAEQsCg8AAACAiEXhAQAAABCxKDwAAAAAIhaFBwAAAEDEovAAAAAAiFgUHgAAAAARi8IDAAAAIGJReAAAAABELAoPAAAAgIhF4QEAAAAQsSg8AAAAACIWhQcAAABAxKLwAAAAAIhYFB4AAAAAEYvCAwAAACBiUXgAAAAARCwKDwAAAICIReEBAAAAELEoPAAAAAAiFoUHAAAAQMSi8AAAAACIWBQeAAAAABGLwgMAAAAgYlF4AAAAAEQsCg8AAOgWa62sta5jAECXxLkOAAAAQpPH69OvXt+k/2wrVv+EOE0fPUCXnThGzyzL0aB+Cbr768coIY7vTgGENgoPAABo089f3aA31xdKkirrm1VQ2aD3NhcdeDy/okH/umKmRg5IdhURADrF1zIAAKBNPn/H09ZW5ZTrnH9+qsU79wUpEQB0H4UHAAC0qV9CbKfPqW706n+eXqN1uRVBSAQA3UfhAQAAn5OZV6lXM/K79Nwmr18/e3WDPF5fgFMBQPdReAAAwGfUeby64Zk16mRG22dkldTq+ZW5gQsFAD3EogUAAOCAfTUeXf/0apXUeLr92qeW5WjCsBQlx8fK57caMSBJ44f0kzEmAEkBoGsoPAAAQJLk91td8/hKbSuq6dHr95TV67onVn3mviH9EzQxPUUnHT5EPz1rUl/EBIBuYUobAACQJH2yc1+Py057yuqatGJ3eZfPBwKAvkbhAQAAKqlu1E3PZgRs+37bjROCAKAPUXgAAIA8Xr+avP6AbX9vVaMKKhsCtn0AaA+FBwAAaPTAZA3unxDQfazKLgvo9gGgLRQeAACgmBijE8YPCug+dpXUBXT7ANAWCg8AAJDH69OO4tqA7uO1tflasrM0oPsAgENReAAAiHJvbyjUOf/8VNmlgR2B2VvVqOueXKVlWZQeAMFD4QEAIMr93/wtyimrD8q+fH7LEtUAgorCAwBAlDt+XGDP3TlUcU1jUPcHILpReAAAiGIVdU1an1cZ1H2OHdw/qPsDEN3iXAcAAADBt6mgSs+t3KMPNherrK4paPtNjIvRd744Pmj7AwAKDwAAUaTJ69f1z6zRpzv2BX3f00cP0D8vm6kjh6cEfd8AohdT2gAAiCLNPr+TsiNJd1w4lbIDIOgoPAAARJH+iXH64pFDnOx7QHK8k/0CiG4UHgAAoszw1CQn+124vcTJfgFEN87hAQAgSjT7/PrHhzv0xroCJ/v/04JtemNdoWaOGaibTpug8UNZrQ1A4DHCAwBACPtoS3GfbevlNXmau2hXn22vJ7burdYLq3J107MZ8vut0ywAogOFBwCAEFXf5NVra/P7bHsJsaHzZ397cY2eWJqtzYVVWri9RIt37lNlffCWxwYQPZjSBgBAiJq7aJdsDwdBSqobtXlvtVIS4zR1ZJr6J8YpKT62bwP20h/e2fqZ27ExRieMH6SLZozWlSeNdZQKQKSh8AAAEIL2VjXovo+zFB9r9K+PdurHZ07s8msLKht0/r2LVVnfLElKSYzT6IHJyi6rC1TcPuHzW63YXa4Vu8s1amCSZk8e7joSgAgQOmPbAABAkpRTWqcbnlkjSWr2Wb20OrfLr7XW6oWVuQfKjiTVerzaXlyjJq+/z7MGysOf7HYdAUCEYIQHAIAQUefx6qllOXpwYZbqmnwH7i+salRDk0/JCR1PSSut9eh7z63VquzyQEcNuJ+dO9l1BAARgsIDAEAIyNhTodteyVR26eennSXExigxrv1JGXUer9blVurO+ZuVVVIbyJhB42kOn9EoAKGNwgMAgENen19/+2CHHl28W752lmnulxirmBjzufubfVa/eG2DXs3IlzfClniu9XhdRwAQISg8AAA4UtPYrNtf26AFG4s6fF5lfbM2FVTp6NEDJElV9c3KyC3XzpIavZhZH4yoQZdbHpnvC0DwUXgAAHCgsLJB1zy+Urv2dW3ltG8+tFy3nztZQ1MT9cvXNqrG49Wt0yNrVOdgb2UW6n++dLjrGAAiAIUHAAAHbn9tQ5fLjiQ1NPt05/wtAUwUWrYXVWtDfqW8fqsRaUkaNTDZdSQAYYrCAwBAkO2tatDinaWuY4S0xma/Lrp/qSQpLsbouHGD9I3jD9NXZ45SYlxoXUAVQGij8AAAEGSFlY2uI4QVr99qVXa5VmWX6/fzt2jEgCQlJ8Tq68cdpstOGKOkeAoQgPZReAAACLrIPfcm0Go8XtW0Lr29Ib9Kd727VUeNTNOYQf10yhFDdPFxoxkBAvAZFB4AAILs6WV7XEeIGI3Nfq3LrdS63Eq9lVmo9XmVuvvrx7iOBSCEtH8VMwAA0Ofe27RXb2UWuo4RsV7NyFd9E9fwAfBfFB4AAILoqWU5riNENK/fqr7J5zoGgBBC4QEAIIimjhzgOkLEy9hT4ToCgBBC4QEAIEiqG5u1aEeJ6xgR75U1ea4jAAghFB4AAIIgv6Jelz60XLu7cbFR9Mx/tpXooy3FrmMACBEUHgAAguC5lbnaVlTjOkZUsFb60YvrtLmwynUUACGAwgMAQBBMG5XmOkJUqW/y6dtPrpa1XPMIiHZchwcAgCC44JhRqmn06t7/7JTH61diXIxijJEkjRiQpPhYo1XZ5fLz+bzPlNR49P3n12rmmIG6cMYojRyQ7DoSAAcoPAAABMkVJ47VFSeObffxzYVVuu6JVSqtbQpiqsi2YGORFmws0j8/3KkbTj1c35tzpJLiY13HAhBETGkDACBETBs1QGdMSXcdIyI1NPt078dZuuqxlaqsp1AC0YQRHgAAQkRprUc5ZaziFkgZeyr0nadW69WbT1FMjOnSa3LL6rUur0Ib8qtkrTQgOV5+a3XT6RPUL4GPUkCo4/+lAACEgKVZpfrec2tV1dDsOkrEW5tbqSeWZuv6Uyd87jG/36qkxqMRA5IkSU8tzdYf3tkq7yEnVw3pn6DTJw/TcWMHBSUzgJ6j8AAA4Fh2aZ1ueGaN6pt8rqNEjbve3abqhmadOTVdMcaotNajVdnlejUjX6W1Ht1+7hQlJ8Tqzvlb2nz9r847irIDhAkKDwAADllr9ZMX11F2gsznt7r34yzd+3FWm4/f9e62Dl//3uYiXXLcaBnTtWlxANxh0QIAABwqqfEoM58LZIabD7cU6+73tnGdHyAMMMIDAIBDOaUsUhCuHv5kt7YUVuuacX7XUQB0gBEeAAAc2VvVoF++vtF1DPTC4p2l2l5co/v+s9N1FADt6HLhMcbEGmPWGWPebr39A2NMljHGGmOGtvOaccaYDGPMemPMZmPMzX0VHACAcLYxv0oXP7BMuxnhiQivrc3Xyt1lKqlpdB0FwCG6M6Xtx5K2Skprvb1U0tuSFnXwmr2STrHWeowxKZI2GWPestYW9iQsAADhzlqrRxfv1l/f365mH+d/RIqcsnpd9sgKJcbF6JazJumKk8YqLSnedSwA6uIIjzHmMEnnS3ps/33W2nXW2pyOXmetbbLWelpvJnZ1fwAARKLGZp++//xa/WnBNspOhPJ4/brr3W36yj2LlVtW7zoOAHW9gNwj6eeSun1WnjFmjDFmg6Q8SX9mdAcAEK2W7SrVgo1FrmMgCAoqG3Tn/M1qbGa5ccA109lyisaYCySdZ639njFmtqTbrLUXHPR4jqRZ1trSTrYzStK/JV1orS0+5LEbJd0oSenp6ce/+OKLPXgrka22tlYpKSmuY0Q9jkNo4Di4xzHomaLqRu2r8XT+xC5KT5aKG/psc+ihjo7DoH4JOmxQ8mfua2z2qbS2SWnJ8UqIjVFSPBNg+gK/l9wL9jGYM2dOhrV2VmfP68o5PF+UdJEx5jxJSZLSjDHzrLVXdyeQtbbQGLNZ0qmSXj3ksUckPSJJs2bNsrNnz+7OpqPCokWLxM/FPY5DaOA4uMcx6Jkz/r5Iu/b13Tf+t0736u8bucKEax0fB7+uOXmo/vf8o5QUH6smr19XPLpCGXsaJbWU3yOHp+jFG0/W0JTEoGWORPxeci9Uj0GnvyWttb+U9EtJOmiEp0tlp/XcnzJrbYMxZpBaytM/eh4XAIDwlVfOcEw0enbFHr2/uUhHDk/RpoIqVTd6P/N4bnm9csvrKTxAgPR4DNUY8yNjTL6kwyRtMMY81nr/rP3/lnSUpJXGmExJn0j6m7WWCw4AAKJOrcerJh8XqIxWJTUeLdtV9rmyI0l/+OrROm7sIAepgOjQrXFwa+0itS5Dba29V9K9bTxnjaTrW//9oaRjehsSAIBwV1LN9VnweVNGpOrSE8a4jgFENM6SAwAgwJp9fs1bkes6BgBEJc50BAAgQDL2VOiJJdlavrtM5XVNruMgxCTGxeiOC6e5jgFEPAoPAAABsGJ3ma56bKV8fi4wirb987KZ+sIRQ1zHACIeU9oAAAiAZVmllB2068TDB+usqemuYwBRgcIDAEAAnDyBb+7Rtm8ef5ie/vaJio/lYxgQDExpAwAgALyM7uAQCXExuueymTpv+kjXUYCoQuEBACAAPthS5DoCQkhaUpz+dfmxmjNluOsoQNSh8AAA0MeqG5v1+toC1zEQIqaOTNMT3zpBIwYkuY4CRCUmjwIA0MeWZZWpvsnnOgZCxM/PnUzZARxihAcAgD5WVNXgOgJCQEJcjH71lSk6fdIw11GAqEbhAQCgjx0+LMV1BISAf102U19hgQLAOaa0AQDQx754xBANTUlwHQOOGCP9+IyJlB0gRFB4AADoY3GxMfrRGRM1cTgjPdFo6sg0JcTFKK+83nUUAKLwAAAQENecPE4/OXOS+iXEuo6CINtcWK2/vr9dP3hhnazlekyAaxQeAAAC4MFFu/T959eyWlsUy8yr1G/f3KwG/hsAnKLwAAAQAOtyK1xHQAh4dsUe/fbNTa5jAFGNwgMAQB/LzKvUR1tLXMdAiPB4/a4jAFGNZakBAOhDd727VfOW73EdAyEiMS5GN542wXUMIKoxwgMAQB/6xblT9MrNp+jsqemuo8CxIf0T9Mx3TtTRowe4jgJENUZ4AADoIw1NPq3LrdBrawuUmV/pOg4c+srRI/S7r07T8NQk11GAqEfhAQCgD9zz0Q49uGiXmjhfI+odNTJND1x5nGJijOsoAEThAQCg17JKanTPRztdx0CIOHH8IMoOEEIoPAAA9MK8FXv0jw93uI6BEHDW1HTdfcl0De6f4DoKgINQeAAA6IHXMvL1l/e3qbja4zoKQsCJ4wfrrkuma0hKousoAA7BKm0AAPTAmUelU3YgSUqKj9VdX5+uoZQdICQxwgMAQA/srW5wHQEhICEuRhOGJumIYSmuowBoByM8AAD0wL3/YZECSJPSUxTLAgVASKPwAADQTZsLq7RgY5HrGHBoRFqSfv/VaXrlplNcRwHQCaa0AQDQDatzynXTsxmuY8CRpPgY3XrWZF17yjglxsW6jgOgCyg8AAB0UUlNo747b63K65pcR4Ej915+rM6eNsJ1DADdwJQ2AAC6YG1uhc6/d4lKa1mZLVpNHz2AsgOEIQoPAACdyCqp0XeeWq19NZSdaLajuEavZuTLWus6CoBuoPAAANCBjflV+taTq1VZ3+w6ChzzeP267ZVMvb+ZBSuAcMI5PAAAtGNncY2+8dAyebx+11EQIr505FCdw7Q2IKwwwgMAQBt27avVj19cT9nBZ3x5ynAZw3V3gHDCCA8AIGQs2LhX/RPjFB9rNGZQP40Z3C9g+1qbW6GByfGaMCzlc489sDBLf/9gu/ycqoFDvLg6V4cP7a8ZYwZqUL94yg8QBig8AADnKuub9MTSHD2wMEu+g1rGlBGpmjIiVYWVjeqXGKsfnzFRx44d1Ov9bSuq1iUPLtOMMQP18k0nKyE2RuvyKjVtVJoS42K1OqecsoM27Siu1befWi1JmjFmoH5+zmR5+Y8FCGkUHgCAU7Uer86551MVV39+BbRtRTXaVlRz4Pai7fv0zeMP05+/foxiYnr+zbrX1/IBNTOvUn98Z6uyS+u0eGep0pLidN0p4zWoX0KPt43okZlXqaseW6lbp3s1d+4yPfXtE5SaFO86FoBDUHgAAM40Nvt0y0vr2yw77XklI18zxgzU1SeP6/F+l2aVHvj3M8v3HPh3daNX932c1ePtInrt3ler5PhY1zEAtIFFCwAATpTWenTxg8v0wZbibr/2nx/u0B/e3qLtB43+dFWzz68NBVXdfh3QkYr6ZuWU1bmOAaANjPAAAJx4cmm2tu6t7tFry+qa9NiSbD2/KlfXfmG8cstbPmgaY3TZrDE6bdKwNl9nrdU3H1qu9XmVPc4NtOeOtzbruetPdh0DwCEoPACAoLPW6sVVeb3eTn2TTw99susz9x0+pL+SE2JV3+TT6YcUn4w9FZQdBMyq7HLtLK7RxPRU11EAHIQpbQCAoLNWGpaaGJBt378wS998aLmuf3q1csvqD9y/LrdC339+bUD2CUhSs89q/oa9rmMAOAQjPACAoPNZG/ClfJt9Vuffu1ger1/D0xKVX9EQ0P0BUss1nI4ZPUBnTk13HQVAK0Z4AABBty63UnsrA19AajxeNfn8lB0Ejc9v9cGWItcxAByEER4AQNAs2VmqhdtL9OyKPWry+l3HAQJib1WjrLUypufXigLQdxjhAQAEhcfr009eWqfHl2RTdhDRFu8s1f+9vcV1DACtKDwAgIDz+63+b/4WldY2uY4CBMVzK3OVyYqAQEig8AAAAspaqx++sE7Prcx1HQUImiavXy+u7v3S6wB6j8IDAAiYfTUe/W7+Fr2zkaV6EX3e31ykxmaf6xhA1GPRAgBAQPz4xXV6c32h6xiAM+V1TXppdZ6uO2W86yhAVGOEBwAQEF88YqjrCIBzk9JTXUcAoh6FBwDQ56y1+mBLsesYgHNPLM2WtYG9yC6AjjGlDQDQZ6oamvWbf29SSU2jVuwudx0HcO7DLcXKLa/XuCH9XUcBohaFBwDQZ3775ia9lcl5O8DBlmSVave+Os2ZMtx1FCAqMaUNANAnthVVs0gB0Ib/fWOTvv3Uar3LaoWAExQeAECv+fxWd7y52XUMIGRdNGOUZk9mhAdwgSltAIBee/jTXVqZzTk7wKFijHTGUen6zQVTlZwQ6zoOEJUoPACAXimr9Wjuol2uYwAh55Qjhuj/vjpNRw5naWrAJQoPAKDHKuqa9N3n1qqm0es6ChAyBvdP0MXHjtYtZ01S/0Q+agGu8f9CAECPFFY26JrHV2rXvjrXUYCQccOph+sXXzlKsTHGdRQArSg8AIBuq2/y6aL7l6q01uM6ChAyRg9M1rFjB1F2gBBD4QEAdJnfb7U+v1LZpXUqreUEbGC/CUP767XvnqJB/RNcRwFwCJalBgB0SZ3Hq+8+l6FLHlwmv7Wu4wAhIyUxTi/d9AXKDhCiGOEBAHRq975a/fTlTGXmVbqOAoSUC44ZqcOHVmtYaqLrKADaQeEBAHTor+9v04OLdolBHeDzrjtlvOpyNriOAaADTGkDALRrW1G1HlhI2QHac/urG+S3UlV9s/69rkDZpXVak1OuP7y9RR9uKXYdD4AY4QEAtCNjT7l++lKm6xhASNtdWqcdxX7d8reFqqxv/sxjL63O0we3nKaRA5IdpQMgMcIDAGjDXQu26psPLVdueb3rKEDIa/b5P1d2JKnG49W59yzWk0uzHaQCsB8jPACAAxqbffrVGxv1+toC11GAiFDV0KzdXJwXcIrCAwCQJJXVevTdeWu1KqfcdRQgYhwxrL9+cuZE1zGAqEbhAQBoe1GNvvHQMtU0el1HAcJWjJF+e8FUjRvSX6tzyjVqYLIunTVGCXGcQQC4ROEBgCi3pbBa339+LWUH6KWvzRytb33xcEnSnCnDHacBsB+FBwCi2K59tbrskeWUHaCXZo0bpBtPn+A6BoA2UHgAIIr9/YPtlB2gB5LiY/TlKcM1e9JwDajaqR9edYrrSADaQeEBgChTUt2oYamJ+tsH27VgY5HrOEDYOWPKcP3z8plKS4qXJC1atMtxIgAdofAAQJT5ztOr1eT1a0dxresoQFiZPXmYrjhxrE4+fMiBsgMg9FF4ACCK5FfUa0thtfzWdRIg/MTHxmjO5OGsugaEGQoPAESRP7y9lbID9NCHW4p10f1LdOzYgar1+FRe59EtZ01yHQtAJyg8ABAlXlmTp/c2c84O0Bvbimq0rajmwO2lWcv1m+Olw8vqNG5If4fJALSHMVkAiAI5pXX65esbXccAIlJ9k1e/eXOz6xideiuzUD94fq1eWJWrTQVVruMAQcMIDwBEgfyKBnmZywYEzKc79ikzr1Izxgx0HaVN9U1e3b1gqwqrGvX2hr2SpNe/d4qOGzvIcTIg8BjhAYAIt3BbiW4Qq+nuAAAgAElEQVR8do3rGEBES0uKU1J8rOsYbSqpadQF9y1RYVXjZ+6/9KHlenBRlqNUQPAwwgMAEWxTQZVuejZDTT6/6yhAxDLG6PXvnaIjh6e6jvI524qqddF9S9v8HeD1Wz29LEcnHT5EMUYampKoMYP7OUgJBBaFBwDC0JvrC/TPD3doaEqiBvdP0MB+8frhlydqW1GN3t20V5sLqtXs92tftYeyAwTI0JREnXLEEB0xpDwky44krcmp6PB3QHG1R1+fu0xpSXH6w8XTKTyISBQeAAgzdR6v/m/+FpXVNSmnrP7A/S+vyXeYCogesTFGPz5jom48bYKS4mO1aNEi15HatGDjXv32zU1deu51p4zXRTNGBTgR4AaFBwDCiNfn1+2vbVBZXZPrKEDUGdw/QRccM1LXfmG8jhye4jpOh9blVui3b27q8nW3Hvl0t4amJOq6U8YHNBfgAoUHAMLInxZsO7DCEoDg6Z8QqyW3z1G/hND/6PT+5iLd9nKmajzeLr/G4/Xrjrc2Ky7W6KqTxgUwHRB8rNIGAGHioU926Yml2a5jAFGprsmnez7aKY/X5yyD32+VXVr3mQx7yuq0p6zuwO1V2eW6eV5Gt8rO4P4JOunwwZqcnqrXMvLlYwl7RJguf01hjImVtEZSgbX2AmPMDyT9RNIRkoZZa0vbeM1MSXMlpUnySfqjtfalPkkOAFGipLpRv3h9oz7eVuI6ChDVVmWXK9YYJ/u21uqej3bo3o+zlBgXo+PGDtL6vEo1NPuUFB+jG06dIL+1endjkWw3+soFx4zUX78xQ8kJobmkNtAXujMu+2NJW9VSXiRpqaS3JS3q4DX1kq611u40xoySlGGMed9aW9mTsAAQTfx+K7+1+s+2EsoO4Njogcl65JrjFRfb+eSYpVmluv/jLF1+4hjNmTJcSXGxio81qmvyae6iLG0qqNYJ4wfpu7OPVGxMS4Hy+a2stZ/ZfkOTT9uKqjVyQLJ+/84WvdM6ndXj9Wv57rIDz2ts9uu+j7t/PZ0JQ/vr75fOUGIcZQeRrUuFxxhzmKTzJf1R0i2SZK1d1/pYu6+z1u446N+FxpgSScMkUXgAoAPWWt32SqY+2FKsZpaVBpw6enSaHrlmloanJXX4PK/Pr6eX79Ff39+mxubPlpKEuBh5ff4Diwh8smOf3tlYpAtnjFS9x6dnV+yRJF1+whhNGZmqQf0S9L9vbFJBZUNA3lNCbIz+cdlMyg6iQldHeO6R9HNJPV5k3hhzoqQESbt6ug0AiBaPfLpbr68rcB0DiGpnHjVcF80crbOnpispvuNiUNXQrL+8t03Prcxt8/Em7+e/uNi6t1pb91Z/5r6HP93d88Dd8NsLp2rmmIFB2RfgmrGdTPQ0xlwg6Txr7feMMbMl3WatveCgx3MkzWrrHJ6DnjNSLVPfrrPWrmjj8Rsl3ShJ6enpx7/44ovdfycRrra2Vikpob0EZjTgOISGSD8OVQ3Nyq9okL87E/GDLD1ZKg7MF8/oBo5D4IwelKzB/RI6fV51Q7OaGuu1t77Tp4aMGGM0bVRa508MM5H+tyEcBPsYzJkzJ8NaO6uz53VlhOeLki4yxpwnKUlSmjFmnrX26q4EMcakSXpH0q/bKjuSZK19RNIjkjRr1iw7e/bsrmw6qixatEj8XNzjOISGSD0OBZUN+sVrG7R4Z52k0J5mcut0r/6+MfSX5410HIfAuO3sSbrkyxM7fE5prUd3vLlZ72zcq1unK+yOw8oLTlZ6J1P0wk2k/m0IJ6F6DDo9885a+0tr7WHW2vGSLpf0cTfKToKkNyQ9Y619pVdJASDC/fGdLVq8s93BcgBBcuGMUe0+VtPYrH99tFOz/7pI72wM32tiLYnC3zX7ajzKLq1TXnk9S29HmR5/HWGM+ZFazusZIWmDMWaBtfZ6Y8wsSTdba6+XdKmk0yQNMcZ8q/Wl37LWru9lbgCIKE8uzdYHm4tdxwCi3qxxgzRqYPLn7i+ubtTf3t+utzIL5WnjfJxwk1seRnPwemDXvlotzSrVnrJ6bSms1ubCKlU3/vfaRAP7xWt4aqLGD+mvM6ema87k4RqWmugwMQKpW4XHWrtIrctQW2vvlXRvG89ZI+n61n/PkzSvtyEBINJNGJai1KQ4VdQ3u44CRK3hqYl6/FsnKL6NpadveGaNNuRXOUjV96aPHqAfndHxlL1w9eGWYt338c5Oj1VlfbMq65u1o7hWH2wpVmyM0WkTh+p/z5+qI4dzHlCk6XwxeQBAwJ0+aZi+P+dIObqmIQBJJTUe/eD5tcourfvM/f/ZWhwxZUeSfnPB1APX/wl3dR6vnl2eox++sE7bi2t6XEx9fquF2/fpf55erfc27W1zVT2Er/A6ww4AItj1p07QN48fo5+92nL9HQDBt3hnqc6551Nde/I4nT55mFbsLtMDCyPjihpHDk/RVSeN1QnjB7mO0is7i2u0NrdCmwur9d6mIpXUeCRJk6b71dvv8veU1evmeWuVFB+jySPSdNLhg3XyhME6deKwNkf+EB4oPAAQItblVujlNflamV3uOgoQ1Zq8fj22JFuPLcl2HaVXLpwxSkaSlXTe0SN09rQRYTWy0+T1K7e8XtuLalTrada63Eqt2VOhrJLagO+7sdmvzLxKZeZV6pFPd+udH31J00YNCPh+ERgUHgAIAZl5lbrm8VWq9Xg7fzIAdOLLU4brviuOdR2j27JL6/Sr1zdqb1WDyuqaVNMYGr8Tr3x0paobmzUiLUmzxg/WNSeP06xxgxQTRgUymlF4ACCIqhqa9df3tyljT6WGpSYqOT5Ge8rqlVVSKy/LpALoI+F0YVGvz6/3NhfpP1tL9PG2ElU1hN7iLfsz7a1q1PzMQs3PLNTogcm65LjR+umZkyg+IY7CAwBBsmRnqX7x+gblVzRIkraG7yU8AIS4hDA438RaqyVZpbr73W3aXFjtOk63FVQ26L6Ps7Ryd7m+/+UjdfqkYa4joR0UHgAIsH01Hv31/W16eU2+6ygAokQojpJIUmOzT2tzK/ThlmJl5lVqbW6l60i9tiqnXGueXKUjh6foNxdM1akTKT6hhsIDAAGUVVKrG59do9376jp/MgD0kd2lofM7p6S6UYt27NMnO/bp460lamj2uY7U5/xW2lFcq2ufWKU/XTxdl58wRobrDIQMCg8ABMiK3WX6zlOrVd8UeX/cAYS2c6eNcLp/j9enFbvL9cHmIr2SkR8117WxVvrl6xv1yKe7dfKEIbrqpLE6ejSru7lG4QGAPubx+vTY4mz966OdavJFxx95AKFjSP8EXXLc6KDus9nn14KNe7WrpFZr9lRofV5lVH/Zk11ap+zSOr20OlffnX2EfvjliUqKj3UdK2pReACgD1U1NOu78zK0bFeZ6ygAotTsycMVF8RFC5bvKtPPXs08sCAL/stvpQcW7tJHW0r0rytmasqI8Fk9L5KE/hIeABBG7nxrM2UHgFPHHBbcKVQPLMyi7HRiWGqixg/p7zpG1KLwAEAfSorn1yoAtyampwR1f3+8+Gh9deaooO4z3FQ2NGlfjcd1jKjFX2YA6COvZuTrhVV5rmMAiHLjgjySMG5If/3r8mM1OT01qPsNJ5sKqjX7b4v0oxfWKaukxnWcqMM5PADQBxZuL9Htr21wHQNAlBuQHK9RA5Kc7Hv0oGRtL+bDfHt8fqu3Mgs1f0OhvjBhiAYkx2v57jLdfckxOvdot6vqRTpGeACgF/x+q8cW79bNz2bI57eu4wCIcmMH93N2/ZcYrjvTJdZKy3aV6d1NRaqsb9bN8zL0agYXpg4kRngAoIeavH79+MV1endTkesoACCpZYTHleqGZmf7Dne//vdGbSqo0uzJwzRt1AAN7Bev+CCutBfpKDwA0AN7qxr0oxfWaXVOhesoAHCAy4VTUpL4WNlTjc1+PbUsR08ty5EkJcTG6Oxp6br42NGaPXm4YmMYPesNqiMAdFNVfbOufHQlZQdAyElPc3P+juR2dCnSNPn8envDXv3P02v0xJJs13HCHoUHALqh1uPVzfMylF1a5zoKAHzOSROGONs35/AExomHD3YdIexReACgi/Ir6vWNucu0fDcXFgUQmk4c7+7DcWOzz9m+I9mHW4pdRwh7TLYEgE54fX7d/e42Pb8qV/VN/EEHEJqS42OVnpboZN/WWq3MLney70j3yOLdmr+hUKlJcfriEUMVHxujYamJunTWGCUnxLqOFxYoPADQgcZmn3726gbNzyx0HQUAOnT06DRnS1LnlterocnrZN+Rrsnr156yekktFzDd7+53t+naU8bp1rMmKyGOSVsd4acDBFFlfZPrCOiGJq9flz+ygrIDICxcNGOUs33XNHpVxwh4UDU0+/TwJ7v1zYeXK6+83nWckMYID9DHbnxmjTxev4anJmpISqLGDE5WfGyMPt2xT2nJ8frTxdNdR0QXZJfW6fqnV2vXPhYnABAehjtcoe2okWkypuWimgiuzLxKfX3uMs29+ngdP26Q6zghicIDHMJaqxufzVCMkeZedbxiurH2fa3Hqw86OLnwoauP64uICLDX1+br1//exPk6AMKKy1kEsTFG8TExavL5nWWIZiU1Hn197jJdcuxo3f31Y5jidgh+GsAh1uZW6MMtxXp/c7FumpfRrVVnPB08Nz7W6ASHq+ega15enadbXs6k7AAIO5X1zc72XevxUnZCwOvrCnTR/UuY4nYIRngASWW1Hj24aJcWbi9Rbtl/f0l8uKVY1zy+UqdOHKZJ6anqbLLA6pz2V6i56bQjNCTFzeo56Jrcsnr96o2NrmMAQI+MG9LP2b7jYowumjFK8zcUMq3NsW1FNTr7n5/ql+dN0bVfGO86Tkig8CDqNTb79LUHlyqvvKHNx1fnVGh1ToUk6YE5HReWV9bkt3n/hTNG6dazJ/UuKALu1Yw8ef38pQYQnkYMSHa276T4WN17xbG68bQJuuqxlapqcDfahJYFDX775malJcXra8eOdh3HOQoPot4zy3PaLTuH8nXyWXjr3uo27z9m9ABnS4Xud9srmUqOj9UJhw/W6IHJOnp0mhLjWL9fkvx+q7ve3apHF2e7jgIAPZYYAudtTBuVpuT4WApPiLjl5fUqrGrQDadOUHys+/8+XKHwIOpsKqjSmEH9NG/lHi3euU8rdnfnQmntN5688noVVjW2+di//rNTXzt2tIalupnS9vrafL22Nl/WSs+u2CNJOmJYfz35rRM11uEUiFDg91vd9kqmXl9X4DoKAPRKdUOzKuublJYU360Fd/qSx+tXUXXbfwsRfH4r/eW97Xp/U5EevW6Whqe6W8nPJQoPos7jS7L1Rg8/3NY3+WSt/cxozb4aj259JVOZeZXtvq7W49XSrNKgDytba1VQ2aD7Ps763JzqXfvqFBO9X/Yc8Oji3ZQdABHhskdWSJImDO2vK08ae+D+s6ama9yQ/kHJ4HgyA9qRmV/VsnT1Vcfr6NEDXMcJOgoPos6Q/gk9fu2+Go8uun+pzj9mpE6eMETJ8bG6461NXRol+nBLsb527Gg1+/xBGVbOK6/X7+Zv0Udb218mO7e8XocNit4RnlfW5Omud7e5jgEAfWp3aZ3+8M5WSdL4If30pYlDg7bvLYVtT+2Ge3nlDbpk7jK9cMNJOn5cdK0aS+FB1OntFK6NBVXaWFDV7de9s3Gv1t71H+2tatTogck6btwg3XjqBE0/rG+/abHW6qXVebpz/mY1Nne8ROjufXU65Yjg/SEMJc+u2KPf/HuT6xgAEFB3XjRNU0akBW1/g/olKCk+ptO/P3CjyevX/76xSU99+0SNGBA909uY0IKos62oxtm+97ae41NQ2aD5mYX66gNL9Ob6AmXsKddX/rVY81rPr+mp0lqPvv3Uav3i9Y1d+mPzYQcXSY1kb64voOwAiHhfOnKoTp80rM+3W9/k1drcCtU0fn5hgvFD++vyE8a28SqEim1FNTrl7v8oY093zmEOb4zwIKpU1Tfr3Y17Xcc4wG+lH7+4XpKUmhinkyd0fYi5prFZd761RQ3NXiXFxcrrt1q4vUQ1jd4ub+PTnfuUsac8qoa2X83I189ezXQdAwAC7vtzjgzICqHr8yp15aMrFRdjdPmJY3T21BE6acJgJcTG6K3MQr27KXT+zqJtfiv9/NUNmnv18ZqUnuo6TsBReBA1/H6rKx9boQqHV6JuT1J8jB7/1gk6cnjXf+m8vrZAr61t+7o/XWVtyy+9aDJzzADNHDNQ63LbX2QCAMLdtFFp+sIRQwKy7f2zEbx+q3krcjVvRa5Sk+I0YWh/ZeZ3f8o33Ni1r07n37tYb//wVE0eEdmlhyltiBrGSBfNGCVHK3V26ObTj9CJh3d9lKWkplFzF+3q9X4T42I047CBvd5OODlyeKoumzXGdQwACKjKAH2598DCLC3YWPS5+2savZSdMNTss7r8keV6L8JH5Sg8iBrGGN10+hG6/8rjXEf5nNzyetlD143uwHMrcvvkOgeD+iUoPjYEG2CAXTBjVFS+bwDRw+e3Wr6rTE3evls8oKq+Wfd8tKPPtofQUFHfrKeX9e4c4lBH4UHUOW/6SB01Mngr1nTF62sLdO0Tq/Tk0mzVejo+B8daq5IaT5/s966vTw/I/O5Qd9/HO9Xsi7K5fACiSlF1o654dIW+//zaPtvmpsIqfndGqNU55VrfwfUEwx2FB1HJH4InrizeWarfzd+is//xiR5fkq2XV+cpr7z+c897K7NQL6zK7fX+Zk8eptkBWL0n1L23aa8e/mS36xgAEBT5FQ19tq2skto+2xZCi9dvdcMza9TY7HMdJSBYtABRx1qr7NI61zHaVVjVqN+/veXA7V+ff5SuP3WCthVV69FPs/XGut4tVCBJ500fob9/c2bUje6sy604sCoeAESy+FijGYcN1F2XTO+zbRZW9V15QujZV+PRHW9u1u+/drQS4iJrTITCg6hTWd+sJl/4XBBtVXa5rj91gh5YuEvzMwt7vb1po9L0l2/MUHJCbB+kCx93vrVZL6zKlacP57MDQKj67YXTdM3J4/p0m9257AHC00tr8lTV0Ky5Vx8XUV+KUngQdTYWhNcqMl6/1ebCql6voHL+MSP10zMndmvp60ixfFeZnlqW4zoGAARNWxcF7a2y2r45fxSh7b3NRXp8SbauP3WC6yh9hsKDqNPba9cE29KsUq3Pq+z1iaLHjhmoT3eU6vElORrYL14njh+sLxwxREnxkTvSU9XQrAcWZunxJdmuowBA0Fx50ljdEIAPq5sKqvt8mwhNf35vm748ZbgmDEtxHaVPUHgQdc6eOkInjB+s37y5Sd1YCdoZj9cvj7ep19v5wztbP3N7rnbp9nOn6Luzj+j1tkNRY7NPVz+2MuxG9ACgN848Kl1/urjvztvZr9bjVXEfXA4B4aHZZ/W959bqje99MSKmwEfWGUlAF5x/zEidOnFoWJSdQPvK0SNcRwgIj9en655YRdkBEHXaWt2zLyzYsFfeEFzhFIGzrahGcxdluY7RJyg8iErpaUn61injFRcTOSfk9cTN8zJU1RCYq3G7Yq3Vba9s0MrsctdRACDopo0OzHXm3tnYu/NIEZ7y+nBZc5eY0oaolBQfqzsvmqaF20u0pyww34aFgy8dOVQpiT37NeDx+lRU1Si/lRLjYmQl1Xm8qqhrUn2TT/0SYjV5RKoG9kvo29CdeHN9YZ+sZgcA4WhTQZWKqho1YkBSn22zurFZS7NK+2x7CA/TRw/Q7792tOsYfYLCg6h29KgBUVt4kuNjdftXpii2h6Nct7yU2ek3ftecPC6ovyyrGpr1xwVbO38iAESoHcW1Ou0vC/W1Y0fpypPGaeaYgb3eZmmNh+lsUSY2xujRa2f1+EvRUMOUNkS1U44c4jqCM9+fc4TiY3v+K8Dr7/x6NocNSu7x9nvid/M3a18Ny6YCiG5NPr9eXpOvqx9bqTpP76+dU8Lv1ajTLz5WKUmRUXYkRngQ5U4cP9h1BGd2FNcqY0+FRgxI0uiB/y0my3aV6okl2coqqdWQlEQdPSpNIwcm68yjhh+4hk+T16+c0s5HxoamJAYs/6FW7C7T62sLgrY/AAh1tR6v7vs4S7efO7lXF5Fs4oLNUafG49VX71+iuVcfr0np4X/9PgoPolpugFazCQdvZRbqrcxCxRjprkum64yj0rV45z79bv4WVda3LGSQU1avjD0VkqQHPs7Sw9cer1OOGKpGr09Nvs7/AB41MjAnz+5XUdekdzbuVUJcjF5dE17XVwKAYHjok116Y12+UhLjlBAXq7GDkzUpPVVTRqRpeFqijjlsgBLjWpYdttaq1uNV/4Q4bSuq0abCKhm1nBeE6LNrX50uuG+J7r5kui457jDXcXqFwoOoVefx6qFPdrmO4ZzfSre/tlHSxg6fV+Px6spHV2rs4H5KjItRTlldp9t+alm27r7kGMUEaDW8ldll+vW/NwVk2wAQKYqrPSpWy7S0rXur9f7m4gOPxccazRwzUNNGDdDmwiqtzqlQalKcaj1eLt8ANXn9uvWVTB03dpDGD+3vOk6PUXgQtW6el6HVORWuY4Sd7oyKvbwmX6MGJusnZ06S1PLtYXWDV2nJcb2aXrHfqmyOHwD0RrPPanVOxWf+HtY09v68H0SO1MQ4DUkJ7oqrfY3Cg6hU1dCs9bmVrmNEhUXb96mstkl7qxq0cne5ajxejR6YrDsunKqzp/XswqeV9c36w9tb9NzKPX2cFgAAHOyWsyYpNSnedYxeYZU2RKU/vrNFNX2wcg06tz6vUs+u2KOPtpYc+JkXVDbo5nkZ2pDfvdK5ubBKC7eVaG9Vox5bki0PJ9ICABBQf3p3m770549VG8afmyg8iEofbinu/EkIKL+VdhbXdvn5Xp9f33lqtb791OouLYkNAAB6r8nrV35Fg/72/nbXUXqMwoOodOzYQa4jRL2EuBidPS29y89/Y12Biqu5FgQAAC68v7nIdYQeo/Ag6tQ3ebU2l5PdXWvy+nXLy5nyd+Hq3c0+v+79eGcQUgEAgLbE9MFiQ65QeBB1mr32wHVm4NaHW4r1gxfWynay9ukTS7KVV94QpFQAAOBQacnhu3ABq7Qh6sTHGfVLiFV9k891FEhasLFIH24pbnPFtkXbS/TpjlI9v4rV2AAAcGnmmAGuI/QYhQdRw++3+vP725SRU0HZCTE3Ppuh8UP66fCh/eW3UkOTT4nxMVq+q0zeLkx5AwAAgbV8V5mstX1yHb1go/Agajy3KlcPf7LbdQy0I6esXjllXb+oKQAACJ6csnoVVTdq5IBk11G6jcKDiDd30S6tzinXwu0lrqMAAACEpaEpiWF7AVIWLUDEO2tqulbuLlMn58UDAACgDbExRi/ccJJSEsNzrITCg4h35PAU/fSsSa5jAAAAhKVfn3+UJqanuo7RYxQeAAAAAG362TmT9e0vHu46Rq+E57gU0EW1Hq/mrdijez7a4ToKAABA2Jk6Ks11hF6j8CAiNTb79I8Pd+i5FXtUxxLUAAAA3WKM9Ovzp2rO5OGuo/QahQcRx1qrX72xUa+vLXAdBQAAIOycPTVdvz5/qsYO6ec6Sp+g8CCiWGv1y9cpOwAAAF0RY6T+iXGKjTE6+fAhuuKksTpt4tCwvMBoeyg8iBhen183z1urj7YWu44CAAAQsk4YP0hnTU3XKUcM1aT0VCXERfY6ZhQeRAxjjLYVVbuOAQAAEJLiYozOOXqE7rhwqoanJrmOEzQUHkSM2BijB686Thfdv9R1FAAAgJAxY8xAzb3qOA3un6Ck+FjXcYKOwoOIcvSoAUqOj1VDMyuzAQAAPHjVcfrK0SMi6pyc7qLwIKIU1zRSdgAAACRdcuxonTd9pOsYzkX2GUqIOsNTkzRr3CDXMQAAAJw78fDBriOEBAoPIkpsjNGls8a4jgEAAODcsWP5ElhiShsiiM9v9ca6Av36zU2uowAAADiVlhSn8UMj48KhvUXhQcRYsbtMt72S6ToGAACAUwmxMfrLN45RYlz0rcjWFgoPAAAAEOZmjhmoAcnxOnXiUF00Y5SGp0XPdXY6Q+FBxHhlTZ7rCAAAAEE3ZUSqXrrpZEZ02kHhQdhr9vn1tw+269/rC11HAQAACKqfnDlRP5hzpOJiWYusPRQehLVmn1+3vZKpNyk7AAAgCnm8fsXGRO9FRbuCKoiw9qcFWyk7AAAgas1dtEs/eWm96pu8rqOELAoPwtpLqzlvBwAARLc31xfq8kdWqKax2XWUkEThQdjyeH2qb/K5jgEAAODchvwqnfPPT7WlsNp1lJBD4UFYstbqz+9udx0DAAAgZBRWNeqqx1ZoU0GV6yghpcuFxxgTa4xZZ4x5u/X2D4wxWcYYa4wZ2sHr3jPGVO5/HdAX1uZW6Iml2a5jAAAAhJSK+mZd+vByLdxW4jpKyOjOCM+PJW096PZSSWdK2tPJ6/4q6Zpu5gI6dMSwFNcRAAAAQlJ9k0/PrujsI3r06FLhMcYcJul8SY/tv89au85am9PZa621/5FU09OAQFtW51QoPpYlGAEAAA518bGjdd8Vx7qOETKMtbbzJxnzqqS7JKVKus1ae8FBj+VImmWtLe3g9bMPfd0hj98o6UZJSk9PP/7FF1/sxluIDrW1tUpJYVTD57eqa/JpT1mdk/2nJ0vFDU52jYNwHNzjGIQGjkNo4DiEBo6DFBdjNDQlUUNTEmUcfC8c7M+rc+bMybDWzurseZ1eeNQYc4GkEmttRmtx6XPW2kckPSJJs2bNsrNnB2Q3YW3RokWK9p/LpoIqXXDfktZbbq6Ze+t0r/6+kev1usZxcI9jEBo4DqGB4xAaov04XDRjlP548dFKTYp3liFUP6925b+KL0q6yBhznqQkSWnGmHnW2qsDGw34rBgXX1UAAACEuGPHDtTfL52h+FgWYG5Lpz8Va+0vrbWHWY5o1iQAACAASURBVGvHS7pc0seUHQAAAMC90yYN00NXH0/Z6UCPfzLGmB8ZY/IlHSZpgzHmsdb7Z+3/d+vtxZJekXSGMSbfGHNOb0MjOj29LMd1BAAAgJAwbkg/PXf9SXrmOycq/f/Zu/PwqMr7/eP3mZlM9oXskBBICBD2LQLKIqCiIi617mvVurTVWlutSxftrra21lpb11b7rdpWbcV9B0ERENlk39eQEBKyrzPn94eUn5YgWWbmmTnzfl2X18UkZ2Zu5mAy95xzPk9KnOk4Ya1LJzratj1X0tyDf35A0gMdbPOxpK9/7vaUHiUEJK0tq9Vzn+wyHQMAACAs3HLyYE0qPuJSmPgcjn0hIpTXNsvnP/pEQQAAgGgwrE+q6QgRg8KDiDCmoJe8nJsKAAAgSdpUUW86QsTgHSTCXmu7X1v21WtgDusQAQAASNI3/75Ur6wsMx0jIkTvsHKEvbrmNt3/9kb9c8lO1bW0m44DAAAQNtp8th6au0knDc2R18MxjC/Dq4OwVN3QqjMf/ECPL9hK2QEAAOjA6j21uu2FlappajMdJaxReBCWfvPmem2pbDAdAwAAIKy98Mlufe0vi03HCGsUHoSV5jafnlq4Ta99utd0FAAAgIiwYucBfbq7xnSMsEXhQVhZtLVKP35xtaoaWk1HAQAAiAh+W7r6qY9ZwuMIKDwIqbKaJq0tqz3i9ycUpuu3543StVOLQpgKAAAgspXVNGvd3iO/x4pmTGlDSJTVNOne19frxeW7lRjr0Ye3zVByXMxh28XFuHX22HzZtq1t+xv0xupyA2kBAAAiz+MLtuq35402HSPscIQHQWHbtp5bukvVDa2at2GfZj+wQP9etlt+W6prbtfrR7lGx7IsPXjRWGUlx4YoMQAAQGT7z7LduvyJxVqwsdJ0lLDCER4EhG3bemdthTbvq1dzm1+f7KjWvA37jrj9L19dK8uydPqo3or1uDvcxmVZqmtmzCIAAEBn+G1p3oZ92t/QopcHTjEdJ2xQeBAQT3ywTT97eU2nt69ubNPN/1qhrZX1uuXkkiNs06rmNn+gIgIAAESFT3fX6levrdWtJ5fI5bJMxzGOU9rQY7Zt6+lF27t13z++t1kn/naeFm+tOux7Czfv72k0AACAqPTwvC2qbmTqrUThQQDM3bBPm/d1f5HQTRX1+sG/V6mp1Xfoaz6/rYff3xyIeAAAAFHF7bJ05ug+ykjiWmiJwoMeqqhr1m/eWN/jx9lYUa8f/udT2bYtn9/WT15arU93M1oRAACgKzwuSz8/a7juO3eU6Shhg2t40G3tPr9u+ddKrd4TmGLy/Ce7tKmiTg2tPm2qqA/IYwIAAESTdr+t219Ypdc/3avHLy+Vx83xDV4BdMu6vbWaef/7XzqJrTtW7Kqh7AAAAPTQvA37NJ/x1JI4woNO8vlt3f/2Bu2qbtLwvFTd9+Z6NX7umhsAAACEl+U7D2h6SbbpGMZReNApv3hlrZ74YKsk6d/LdhtOAwAAgKMpyko0HSEsUHhwVHsONOlvH20zHQMAAAAd8HpcmjE4W3ExLqXEx2jJtmp53ZYmFWeajhYWKDw4qqQ4j6YPztaba8pNRwEAAIh64wvTddmx/bRw835ZlnTNlAEqyEgwHStsUXhwVD6frT01TaZjAAAAQNKtp5RoXL9emj2yj+koEYHCg6P63r9WsCYOAACAIVnJsZpcnKl4r1vHFmVobEGa6UgRhcKDo7pkYoEWbt6vpjamsgEAAIRS/4wE/fO6Y5WdHGc6SsSi8OCoZpTk6JaTB+unL68xHQUAAMARUuI8KshIUHJsjJLiPMpOjtWgnGRlJsXqobmbtHpPrc4c3Uc/OG0IZaeHKDw4Kr/f1tbKBtMxAAAAHOHiCQW68/Rh8npcHX5/5rAc7axqVGFmoizLCnE656Hw4EvVNLXp+qc/YaVeAACAAIj1uHTHrCFHLDuSFON2qSgrKYSpnI3CgyPaVd2oix5dpB1VjaajAAAAOEKvBK8SY3kLHkq82jhMu8+v/yzfo1+/sU7ltS2m4wAAADhGu982HSHqUHjwBe+sLdftL6xSRR1FBwAAINCamXobchQeHPLqqjLd+Owytfn45AEAACDQclPi9NjlpaZjRB0KDyRJy3ce0Lee/kQ2XQcAACAobj55sIbnpZqOEXWOPB4CUeXvH22n7AAAAATJWaP76KzRfUzHiEoc4YlyTa0+3ffmer2wbLfpKAAAAI7jcVl69LJSTS/JNh0lalF4olh5bbOufupjrdxVYzoKAACA47hdlh68aAxlxzAKT5RpaGnXXz/cppW7Dmj+xko1tjIpBAAAIBgev7xU0wZTdkyj8EQR27b14xdX6/lPdpmOAgAA4HjH9E83HQFiaEFU+XDzfsoOAABACMTHuNXQ0m46BkThiSqFmYlKjuOgHgAAQLBdMam/slPiTMeAKDxRJSPJqwSv23QMAAAAR8tNidOsEb1Nx8BBFJ4o8o8lO1Ve22I6BgAAgKOdODSbBUbDCIUnSry4fLd+9vIa0zEAAAAc7+lFO7ShvM50DBxE4YkCj83fohufXa42n206CgAAgOP5benJD7eZjoGDKDwOt2jLft392jrTMQAAAKJKdWOr6Qg4iMLjcL9/Z6Pa/RzZAQAACCW3i7fZ4YI94WDb9zdo0dYq0zEAAACijt/mA+dwQeFxqIWb9+v8hz+Sj6M7AAAAIbdoy37VNLaZjgFReBzJtm3dNWe19tY2m44CAAAQlSrrW3Xlk0tU3cC1PKZReBzosflbtb6DUYj9MxJ0yrBcnTait/pnJBhIBgAAED2Wbq/WQ3M3mY4R9TymAyDwThmeq7SEGNU0tcntspSe6NX4wnT1To0/tI3fb+uhuZv0mzc3GEwKAADgbPM3VpqOEPUoPA7UNz1BfdO//AiOy2Xp+hkDtaG8XnNW7AlRMgAAgOiybm+ddlY1HvW9GYKHU9qi3I9mD1VyHL0XAAAgWN5eW246QlSj8ES5rORY3XTiINMxAAAAHGvp9mrTEaIahQe6ZGI/FWUmmo4BAADgSLkpcaYjRDUKD+T1uPTD2UNMxwAAAHCkF1fs0ZJtLAZvCoUHam7z6Z7X1puOAQAA4Ej76lp0/sMLObXNEAoPNGf5ng7X7QEAAEBg+G3pHYYXGEHhgbwe/hkAAAAE24pdB0xHiErMI4ZOH9VHbpel99ZVqLndp7fWlKvNZ5uOBQAA4CgeFx8ym0DhgdwuS6eP6qPTR/WRJI36yZuqaWoznAoAAMBZ+DjZDGomDnPysBzTEQAAABzH76fymEDhwWHuPWeUvnPiQNMxAAAAHOWsMXmmI0QlTmlDh749Y6Dqm9u1YFOl1u1lghsAAEBPnTSUs2hMoPCgQy6XpR/OHipJWrq9Wlc/9bGqGloNpwIAAIhcS7dXaUYJpSfUOKUNRzWmb5rye8WbjgEAABDRrvzrx5r9h/mqqGs2HSWqcIQHHaqobdYnOw6ooaVdS3dUa+WuGtORAAAAIt6nu2v1lw+26dZTSkxHiRoUHhxS3dCqB9/bpA8379faslrTcQAAABzpqQ+36aYTB7H4e4hQeHDI/W9v0JMLt5uOAQAA4GgNrT41t/soPCHCq4xD4mLcpiMAAAA43oi8VKXExZiOETUoPDiktH+66QgAAACOF8uRnZDi1YYkadWuGt3+wkrTMQAAABwv3stZNaFE4YF8fltX/HWJKutZZwcAACDYBmQlmY4QVSg8kNtlqSQ32XQMAACAqNAvI8F0hKjClDZIkm47tUSz/7Dg0O2irER9a1qxLEvaUdWo4uwkpcTF6Jq/fazmNr/BpAAAAJEtOznOdISoQuGB2nx+vfDJbrldlmYOzdHwvFRddmw/Jf/P9JDFW6soOwAAAD00IDvRdISoQuGB/LatIb2T9dqNUzQo58intjFRBAAAoOcGZnMpQSjxDhaK9bh1bmnfLy07kjQyP1VDe6eEKBUAAIAzLd1ebTpCVKHwoNPafLbqW9pNxwAAAIho3/3ncu2qbjQdI2pQeNBpjy3Yoh1V/M8JAADQE7uqm/Sr19aZjhE1KDzotBYGFgAAAATEKyvLtGBjpekYUYHCg04bkZdqOgIAAIBj9EqMOfpG6DEKDzqtKIsRigAAAIGSmRRrOkJUYCw1Om3LvoaAPVaC162R+amaNCBT4wvT1SctXn9ftEN/nrc5YM8BAAAQrlyW1CvBazpGVKDwoNM2VNQd8Xuj8lP1zenFSvC6ddec1dp8sBy5LKkkN0VD+6RoWJ8UDchKUn6vePXLSJTbZX3hMb45fQCFBwAARIVj+qfLyxqHIUHhQaedNCRH976+XrEelwrSEzQwJ0lDe6fo2AEZGlvQS5b1WYF566bjtWRblRpbfRpTkKa0Tn564baso28EAADgAKP6ppmOEDUoPOi0gTnJevrrEzQgO0k5KXFH3M7lsjShKKPLj+9xU3gAAEB0eHT+Fu2vb9UPThuitPgY+W1bbpd16ANkBA6FB11yXHFm0B67zWcH7bEBAADCiW1Lz3+yS/9Zvlt+25ZtS8lxHk0fnK3S/r00ICtJXo9L9S3tykqK1dDeKXK5KEPdQeFBWKhvadef5m4yHQMAACCkfP7//4FvXXO75qzYozkr9hy23UUTCvTLr4wIZTTH6HThsSzLLeljSbtt255tWdb1kr4jaYCkLNu2O1w5ybKsyyX98ODNn9u2/WQPMyOCNbf59PG2am2vatCnu2u1q7pRG8rrVFHXIpsDPAAAAB1aW1Yr27Y55a0bunKE50ZJayWlHLz9gaSXJc090h0sy0qXdKekUkm2pKWWZc2xbbu6W2kR8X7y0ho9s3iH6RgAAAARZdmOA7rw0Y907dQBml6SbTpOROnULDzLsvIlnSbpsf9+zbbtZbZtbzvKXU+W9JZt21UHS85bkk7pZlY4wK7qRtMRAAAAItJHW6p0xV+XaP7GfaajRBTL7sR5RJZlPSfpV5KSJd1s2/bsz31vm6TSjk5psyzrZklxtm3//ODtH0lqsm37N/+z3TWSrpGknJyccc8++2y3/0JOVV9fr6SkJNMxemxndZMONLaajtFtOfFSeZPpFGA/mMc+CA/sh/DAfggP0bQfXJalgowEJceG1+X4oX6/On369KW2bZcebbujvkqWZc2WVGHb9lLLsqZ1MUdHJxke1rBs235E0iOSVFpaak+b1tWncb65c+fKCa/L5n31+u4/lmvFrhrTUbrleyPadd+q8PrhEo3YD+axD8ID+yE8sB/CQ/TthxYNzvHq7LF5uvb4AabDSArf96udOaVtkqQzDh7JeVbSDMuy/q+Tj79LUt/P3c6XdPjYCUSNAVlJ+td1x+nssXmmowAAAES09eV1mr+xw7lh+Jyj1mDbtm+XdLskHTzCc7Nt25d08vHfkPRLy7J6Hbw987+Pheizs6pR976xXu+uLVdDq890HAAAgIg3a0Rv0xHCXqeGFnTEsqxvW5a1S58dtVlpWdZjB79e+t8/27ZdJelnkpYc/O+nB7+GKNPY2q6z/viBXlqxh7IDAAAQAJlJXs6a6YQuneho2/ZcHRxDbdv2A5Ie6GCbjyV9/XO3n5D0RE9CIvKtLavV/obIHVYAAAAQbm47dYjiYtymY4S9bh/hAbpieF6qJhalKyXOo7y0eLldLJoFAADQXemJXp01uo/pGBEhmkZZwKBYj1vPXnPsodtb9tXrlPvnq9XnN5gKAAAgMp0xqo88bo5ddAavEowoykpSdkqs6RgAAAARiQ+NO4/CA2M6seYtAAAAOrB0W7XpCBGDwgMjbNtWQ2u76RgAAAARaUNFnd5YvVeb99WrprHNdJywxjU8MOK99RU6wP+cAAAA3WLb0rV/WypJcrssnTo8V9cdP0DD81INJws/FB6E3D+X7NTt/15lOgYAAIAj+Py2Xl5ZpldWlen0kX10zrh8TS7OlIupuJIoPAiSdp9fi7dV6ZPt1VpbVqetlQ3qmx6vC8cX6MmF2+TzcwEPAABAINm2NGfFHs1ZsUcDs5N0+6wSTSjMUGJsdL/lj+6/PYLizdV7ddec1dpT0/yFr68pq9Ubq8sNpQIAAIgeGyvqdeVfP5YkzRyaoz9fMi5qj/gwtAABtW5vra79v6WHlR0AAACY8eaact3wzDJVN7SajmIEhQcB1dTqY9w0AABAmHllVZlO/f187Y3CD6UpPAio1PgY0xEAAADQgb21zbrk8UXavr/BdJSQovAgoNaU1ZqOAAAAgCPYVFGv219YpbfXlKvN5zcdJyQoPAioplaf6QgAAAD4Eh9u3q+vP/WxfvvWBtNRQoIpbQio6sbovBgOAAAg0jw2f4s+3V2jQTnJmlScocnFWfJ6nHc8hMKDLmtu86m+pV3VDa1auatG/oNTChpa2vXwvC2G0wEAAKAz2ny25m+s1PyNlXp8wVYdW5ShZ66ZaDpWwFF40Glry2p135vr9fbaCtNRAAAAEGB7a505wY3Cg6M60Niqu19bp2eX7DQdBQAAAEFy4fi+piMEBYUHX2rOij366UtrVFnfYjoKAAAAgqi5zZlT25x3VRIC5vmlu/TtZ5ZRdgAAAKLAg+9t0rId1aZjBByFB0f04HubTEcAAABAiLS2+7WhvM50jICj8OCIapraTEcAAABAiHg9Lk0vyTYdI+C4hgcd2n2gSQdYUwcAACAqjClI049nD1V2cpzpKAFH4cFhNlXU6Vt/Xya/bToJAAAAAm1U3zTdd+5ItflsNbf51Ds1Xrmpzis6/0XhwSH1Le169P0t+tPczWr1OXNKBwAAQLS76cSBKs5ONh0jZCg8kCS9sXqvvv/cSq7bAQAAcLCUOI+mDswyHSOkGFoASdKTH26j7AAAADhcaf90uVyW6RghReGBbNvWruom0zEAAAAQZMP6pJiOEHKc0hblmtt8+uWra7WjqtF0FAAAAARZRqLXdISQ4whPFPP7bZ3z5w/11MLtpqMAAAAgBN5ZVyF/lI3ipfBEsXV76/Tp7lrTMQAAABAi8zdW6tH5W0zHCCkKTxT7dHeN6QgAAAAIsXteX6e1ZdHzoTeFJ4q9vbbcdAQAAACEmN+WlmyrMh0jZCg8Uajd59dv3livN9dQeAAAAKLRf5bt1q7q6BhaReGJMm0+v6746xI9+N4m01EAAABgyCc7Dmju+n2mY4QEhSfK3DlnteZvrDQdAwAAAIaN7ptmOkJIUHiiyHvrKvT0oh2mYwAAAMCwY/r30tDe0bEIKYUnSuyvb9FtL6w0HQMAAACGJXjdevCisXK5LNNRQsJjOgC6b2dVoy545CP1y0hQRV2LBucm675zRykuxn3Ytj9+cbXKa1sMpAQAAEA4mTWit3JS4kzHCBkKTwSL9bi0+0CTdh9okiRtqqhX/4wE3XJyyRe2e29dhV5ZVWYiIgAAAMLMCSXZpiOEFIUnQvn8tu5/Z+NhX//je5u1rqxO55b21fjCdNU3t+sH/15lICEAAADC0dA+0XHtzn9ReCJITWObVu4+oCXbqvXSij3aWtnQ4XbvrKvQO+sqQpwOAAAAkaBPWrzpCCFF4YkQ1Y2tOuaXb6u13W86CgAAACKU1+1SjDu65pZReMKc32/rF6+uVVpNk1rb2V0AAADoPlu26QghF131LgI98O5GPb5gq+kYAAAAcIA2n62Wdp/pGCFF4Qlj762v0O87GEwAAAAAdJfPH11HeSg8YerVVWX69jPLZEfXv0cAAAAEWUtbdF0TzkUhYaSmsU1ltU2at36ffvXaOtNxAAAA4EAtUTYEi8Jj2IqdB/TvZbv17roK7ahqNB0HAAAADtfup/AgBLbvb9C9b6zXKyvLTEcBAABAFGEsNYKuoaVd5z28UOW1LaajAAAAIIpkJsUqPdFrOkZIRVe9CxNzVuyh7AAAACCkkmI9evjScVF3hCe6/rZhYPHWKt37OgMJAAAAEDppCTF6/PJSjevXy3SUkKPwBEFNU5vO+uMH+mjL/i98/S8fbNX5jyxUdWOboWQAAACINpYl/eHCMZpQlGE6ihEUniB4dvEOLd95QJc+vkjvrC2Xbdt6b12FfvLSGtbVAQAAQEhNGZilKQOzTMcwhqEFAXagsVV/nrdZktTms3XN35YqNT5GVQ2thpMBAAAgGp0+srfpCEZxhCeA2nx+Xf/0si+csubz25QdAAAAGDOjJNt0BKMoPAHS0NKurz/5sRZsqjQdBQAAAJAkTRmYqYykWNMxjKLwBMgd/16leRv2mY4BAAAAHHJuaV/TEYyj8ARAVUOrXly+x3QMAAAARCHL6vjrbpel46N4WMF/UXgCwH2kf2UAAABAEM0cmqPFd5yo204tUYz7i+9Jjy3KUGpCjKFk4YPCEwAp8R7defpQDemdYjoKAAAAokBJbrJ+c+4oPXJZqbKSY3Xd8QP0t6smKCXu/w9hPn1UdE9n+y/GUgeAZVm6YlKhLppQoBm/mafdB5pMRwIAAICD3XfeKA3rk/qFr00sytC/rjtOr6wqU0qcR7NH9jGULrxQeAIo1uPW1EFZembxDtNRAAAA4GDVDW0dfn1wbrIG5yaHOE1445S2AKtvaTcdAQAAAA734Hsb1e7zm44RESg8AfTguxv10gqmtQEAACC4PtpSpcXbqkzHiAic0tYNtm1r2c4DKjvQrFiPSwUZCfp4W7V+8+YG09EAAAAQBSxLGtY79egbgsLTHU9+uE13vbTGdAwAAABEKduWKuqaGTvdCZzS1kV+v63/W8RQAgAAAJhjWVJiLMcuOoPC00V//XCbNlXUm44BAACAKOVxWbr77BHqkxZvOkpEoBZ2wdbKBt392jrTMQAAABDFfn/BGJ02kkVFO4sjPF2wctcBtTL+DwAAAIYcW5RB2ekiCk8XuCzLdAQAAABEsdL+vUxHiDgUni5gUVEAAACYNL0k23SEiEPh6YKclFjTEQAAABClspNjNSo/zXSMiEPh6YIJhRnqn5FgOgYAAACi0AXjC+R2cYlFV1F4uiAx1qPXbpyqP108VslxDLgDAABAaBRnJ+nqKYWmY0Qk3rV3QZvPr4fmbtJfP9imOq7nAQAAQAgUpCfon9ceq+S4GNNRIhKFpwseeX+L/vDuJtMxAAAAEEV+PHuo0hO9pmNELE5p66S315Trd29tMB0DAAAAUaZvOteQ9wSFpxPafX7d+8Y6tftt01EAAAAQZe57c738vA/tNgrPUSzasl+zHpivDeX1pqMAAAAgCr25plzbqxpNx4hYXMPzJfx+W7c8t1I7+AcGAAAAQ74xbQBLo/QAR3i+hMtl6arJhTppaI48zDwHAABAiA3IStT3Tx4sy+K9aHdReI7i8uP669HLSvWPayeKf2cAAAAIpbPH5lN2eojC00nj+qXr1OG5pmMAAAAgSgzOSda1U4tMx4h4FJ4uuGPWEKXEcdkTAAAAgu/a44vkcfN2vad4Bbsgv1eCXrphsiYWpZuOAgAAAAfrlRCj00f1MR3DETpdeCzLcluWtcyyrJcP3i60LGuRZVkbLcv6h2VZhy3/almW17Ksv1iWtcqyrBWWZU0LYHYj+mUk6tKJ/ZWZxGq3AAAACI5ThvdWDEd3AqIrr+KNktZ+7vY9kn5n2/ZASdWSrurgPldLkm3bIySdJOk+y7Iifs+dNrK3Hr2sVH1S40xHAQAAgAPNHJpjOoJjdKp8WJaVL+k0SY8dvG1JmiHpuYObPCnprA7uOlTSO5Jk23aFpAOSSnsWOTyMKeilW08tMR0DAAAADtQnLd50BMfo7NGW+yV9X5L/4O0MSQds224/eHuXpLwO7rdC0pmWZXksyyqUNE5S3x7kDSuDcpJVmJloOgYAAAAcps3nP/pG6BTLtu0v38CyZkuaZdv2Nw9eg3OzpCskLbRtu/jgNn0lvXrw1LXP39cj6deSpkvaLilG0sO2bb/4P9tdI+kaScrJyRn37LPPBuCvFhq2pJqmNtm2ZElqafeptrldzW2+gD5PTrxU3hTQh0Q3sB/CA/vBPPZBeGA/hAf2Q3hw2n7onRqnzKRY0zG6pL6+XklJSSF7vunTpy+1bfuoZ491ZsbyJElnWJY1S1KcpBR9dsQnzbIsz8GjPPmS9vzvHQ9+76b/3rYs60NJGzvY7hFJj0hSaWmpPW3atE7ECm8rdh7QQ3M3aVd1k7KTYxXvdauyrlVLtlfpKB2zQ98b0a77VjES2zT2Q3hgP5jHPggP7IfwwH4ID07bD70SLP3m3CE6YUjkXMszd+5cheP7+KP+q7Bt+3ZJt0vSf4/w2LZ9sWVZ/5J0jqRnJV0u6cX/va9lWQn67ChSg2VZJ0lqt217TQDzh61RfdP08KWHF85NFXU6/Q8fqCnAR4AAAADgHNWNbbrqyY/1+nemqCQ3xXSciNaTGnyrpGcty/q5pGWSHpcky7LOkFRq2/aPJWVLesOyLL+k3ZIu7WHeiFecnazfXzBa762vUE1Tm+qa2zV/Y6XpWAAAAAgzmUmxyklmKnBPdanw2LY9V9Lcg3/eIml8B9vMkTTn4J+3SRrcw4yOM3NYrmYOy5UkLd1eTeEBAADAF3hclh64YLR6JbL2Y08550THCNTY2q5fvrr26BsCAAAgaqTGx+ivVxyjMQW9TEdxhIhfBDSS3ffmBi3dXm06BgAAAMKEZUm/v2A0ZSeAKDwGfWt6sUblp5qOAQAAgDBx9ZQiTRucbTqGo1B4DEpP9OrpqydqysBM01EAAABg2Mj8VN14wkDTMRyHwmNYYqxHj11eqtNG9j7seylxHo3kCBAAAIDjWZb02/NGKzGWS+wDjVc0DMR63HrggjEakZeq/fUtKkhP0ICsJI3t10uxHpdO/f18SVzrAwAA4FSDc5JVnJ1kOoYjUXjChNtl6brjB3T4vXNL+6qR4QYAAACONbYfQwqChVPaIsCu6kbTEQAAABAkeWnx+s6JXLsTLBSeMNba7tcTC7bqbwu3m44CAACAIDhxPZAnrAAAIABJREFUSI7mXD9J2clxpqM4Fqe0hakt++p15V+XaNt+ju4AAAA4TV5avB66eKxG9U0zHcXxKDxhaF9di857eKEq61tNRwEAAEAQ/PqckZSdEOGUtjD02IItlB0AAAAHa/H5TUeIGhSeMJQSF2M6AgAAAILo9VV7TUeIGpzSFoaunVqkgvQEldc2q7nNp90HmuRu2WY6FgAAAALkjTV79eOWoSw0GgK8wmHI43bp9FF9vvC1N9+ulNRkJhAAAAAC6kBjm6bc+55+eNoQnT0233QcR+OUtgjg89uqbmozHQMAAAABVNXQqlueW6m9Nc2mozgaR3giwP1vb5C3tlnsLgAAAGfx+W15PRyDCCZe3TDX5vPrnx/vNB0DAAAAQTB9cJbSE72mYzgahwzC3PNLd6m8tsV0DAAAAARQfIxb3z1pkC6aUGA6iuNxhCfMPfHBVtMRAAAAEGD5veJ16ohcprSFAIUnjNU0tmlDeb3pGAAAAAiwjRX1en7pbtMxogKFJ4wt2FRpOgIAAACCoDAzUVdNKTQdIypQeMLU/voW/fyVNaZjAAAAIAjOHpOnJE5nCwle5TBT09imOSt265H5W1TGTHYAAADHyUj0HrbIPIKHwhMmmtt8uvPF1fr38t1qbfebjgMAAIAgmDIwU784a4QKMhJMR4kaFJ4w8bu3N+gfrLcDAADgSEN7p+hnZw3XuH69TEeJOhSeMLCvrkVPLGD8NAAAgNNkJcfq7rNHaEZJtizLMh0nKlF4wsDzn+xSm882HQMAAAA9FOtx6Xfnj9bI/FQlej1KS4ih6BhG4TGstd2v+9/eYDoGAAAAesDtsnTK8FydNTpPJw3NMR0Hn0PhMeydteVqbmNIAQAAQKRKjY/RT88cpjNH55mOgg5QeAzaWdWo7z+/0nQMAAAAdFNaQoz+dPE4HTsgw3QUHAGFxxC/39atz69UXXO76SgAAADohpQ4j16+YbLyezFiOpy5TAeIVv+3aLs+3LzfdAwAAAB0U0luCmUnAlB4DPD7bT08b4vpGAAAAOiBc8blm46ATqDwGLCjqlG7DzSZjgEAAIBuclnSrJG9TcdAJ1B4DOiV4DUdAQAAAD3QPzNRSbFcDh8JKDwGxMbwsgMAAESyQdnJpiOgk3jnbUC73zYdAQAAAD1w88mDTUdAJ1F4DKiobTYdAQAAAN10+qg+Ks5OMh0DncSJhwa8v2Gf6QgAAADoohNKsnX9jGINyuF0tkhC4THgQFOb6QgAAADogoL0BP3ugtFKiYsxHQVdROEx4BvTBmh8/3S9v7FS8zbs0/q9teKyHgAAgPCU6HXrwYvGUHYiFIXHgFiPW8cVZ+q44kzddmqJGlratXhrleZt2Kd31pVrZxVr9AAAAISL354/WiPz00zHQDcxtCAMJMZ6NL0kW3edMUzv3zJd35g2wHQkAAAASJpYlK6Th+WajoEeoPCEGcuydPmx/ZWRyOKkAAAAJvXLSNADF4wxHQM9ROEJQ7mpcXryyvFKjec8UQAAAFNuP7VE2SlxpmOghyg8YWp4Xqr+ce1E9U2PNx0FAAAgKq3bW2c6AgKAwhPGSnJT9PINUzR1UJbpKAAAAFElM8mrE4fkmI6BAGBKW5hLjY/RQxeP1V+ff1UnDsnRmII0eVyWNlXU6731+1RZ32I6IgAAgON8Y1qxhuelmo6BAKDwRICkWI+G9E7W9dNLv/D1dp9fCzZV6i8fbNO8DfsMpQMAAHCW6YOzdNXkQtMxECAUngjhtqzDvuZxuzRtcLamDc7We+sq9L1/rVBVQ6skqW96vM4Z21fbqxr06qoyNbf5Qx0ZAAAg4mQkevXzr4wwHQMBROFxiOkl2Xr9xin65atrlZbg1S0nD1Zi7Ge79zsnDNI3n16qT3fXGk4JAAAQ3n40e6jy0hga5SQUHgfJTonT/R3Mii/ISNA/rz1W1/5tqeZvrDSQDAAAIDLk96LsOA2FJ0okeD169LJSvbqqTDNKsuW3pb01zapqaFVFXbPa/bY2V9Tr6UU7VNfSbjouAACAEfM3Vqq0f7rpGAggCk8UiYtx6+yx+Ydupyd6D9vmmqlFuuyJxVq9h9PfAABAdImLcemM0X1Mx0CAsQ4PviAjKVZ3nz1SHcxIAAAAcLRLJvTTgKwk0zEQYBQeHGZEfqq+cfwA0zEAAABCpigzUd+dOch0DAQBhQcd+tb0YtMRAAAAQubX545UgperPZyIwoMOLdy833QEAACAkDh+UJbG9WNQgVNReHCY11aV6eq/fWw6BgAAQEhMH5xlOgKCiMKDL2hu8+mul1bLtk0nAQAACL6MRK/OLe1rOgaCiMKDQ2zb1oPvblJ5bYvpKAAAACFx1xnDlBjLtTtOxt6FJGnBxkr98tW1WlPG+jsAAMD5vG6Xfjh7iE4fxbo7TkfhgZ5fuku3Pr9S7X7OYwMAAM7ndll66OKxOnFojukoCAEKTxTz+W098v4W3fP6OtNRAAAAQiI5zqOHLx2n4wZkmo6CEKHwRJl2n19Lt1fr9dV79fqne1VW02w6EgAAQMg0tfqUnRxnOgZCiMITBfx+Wzf/a4XeWlOuxjaffJy6BgAAolS731ZNU6vpGAghCk8U+M/y3Xph2W7TMQAAAIyLi3GpX0ai6RgIIQqPw+2qbtTPX1lrOgYAAIBx4/un69ZTS5SZFGs6CkKIwuNg72/Yp+8/t1JVDRy2BQAA0W364Cw9clmpYtwsQxltKDwO4/fbWl9ep1+/sV7vrqswHQcAAMCovLR4nVfaV9fPKJbbZZmOAwMoPA6xtbJBP3lptZZsrVJDq890HAAAgLDw8KXjNDwv1XQMGEThcYCl26v0tSeWqK6l3XQUAACAsDC+f7ruOG2ISnKTTUeBYRQeB3h60U7KDgAAwEFZybF65LJxSkvwmo6CMMBVWw7QLyPBdAQAAICwEOtx6d6vjqTs4BAKT4RbuHm/nvxwm+kYAAAAYeEPF47R9JJs0zEQRjilLQI1tLTrrTXlev6TXZq/sdJ0HAAAgLBwzrh8zRyWazoGwgyFJ4IcaGzVo/O36MkPt6uea3YAAAC+4OopRaYjIAxReCJEXXO7pv1mrg40tpmOAgDGWZZ0xXGFavf79dTC7abjAAgT2/Y3aDBT2fA/uIYnAjw2f4u27W+g7ACApEE5SXruumP149OHKjs51nQcAGHC43JpYmGG6RgIQxSeMPefZbv181fWmo4BAGEhPsatZ66eqHH90iVJxdlJhhMBCAeJXreKsxOVmhBjOgrCEIUnzD2zeIfpCAAQNnolxCgj6f8f1Zk6KEvjC9MNJgIQDr45vVgxbt7WomNcwxPmThySo0Vbq0zHAICwUFnfqoraZmWnxEmSErwe/eOaiXp/Y6XmLN+jnVWNam73qbXdL79ty29L1Q2t2t/Qajg5gGD5+uRCXTW5UB99sMt0FIQpCk+YO398X/3iVU5pAwBJiotxqby25VDhkSTLsnT8oCwdPyirw/vYtq2FW/bre/9cobKa5lBFBRACN54wUDedNMh0DIQ5jv2FuZS4GBVlJpqOAQDGpSXE6O9fn6gR+aldup9lWTpuQKZev3GqZrAYIeAoZ47uYzoCIgCFJwJ8bVJ/0xEAwLjfnT+6y2Xn81ITYvTnS8ZpRF73HwNA+Jg1IldFWQwuwdFReCLA+cf0VazHbToGABhzbFGGph3hlLWu8HpcuvWUkgAkAmBSgtetO2YNMR0DEYLCEwFiPW7l94qXZZlOAgBm3HZqiawA/RCcPDBTlx/bLyCPBcCMH80eqvxeCaZjIEJQeCJEgtetEzj3HEAUmlCYrlF90wL6mNcePyCgjwcgdO46faguHF9gOgYiSKcLj2VZbsuyllmW9fLB24WWZS2yLGujZVn/sCzL28F9YizLetKyrFWWZa21LOv2QIaPJk1tPn2wab/pGAAQchlJh/166TGvx6WfnTVcmZ97bJclXTyhQD87c1jAnw9Az7ldln7xleH62qRC01EQYboylvpGSWslpRy8fY+k39m2/axlWX+WdJWkP/3Pfc6VFGvb9gjLshIkrbEs6xnbtrf1MHdUWb7zgLbsa1BTG9fxAIg+id7Ar6CQmRSrSyf2U/+MBD27ZKe8bpcuOKavCjMTNfsPCwL+fAB6JjclTn+4aIyO6c9Cw+i6Tv0WsSwrX9Jpkn4h6bvWZydSz5B00cFNnpR0lw4vPLakRMuyPJLiJbVKqu157OhR39KuG575ROfl2aajAEDIJXrdumB836A9/pSBWZoy8LNhCLZt6/yHP1JFXUvQng9A100qztBDF49TanyM6SiIUJ392Ox+Sd+XlHzwdoakA7Zttx+8vUtSXgf3e07SmZLKJCVIusm27arux40etm1r6fZq/ebN9dpZ1dTxqwsADnbayN766RnDlJEUG/Tn8vttPbZgixZv41cUEE4GZCXqia8dw7Ra9Ihl219+5MCyrNmSZtm2/U3LsqZJulnSFZIW2rZdfHCbvpJetW17xP/cd5Kkb0r6mqRekuZLOtW27S3/s901kq6RpJycnHHPPvtsz/9mEcxv29pU0aCWdt+hr+XES+VNBkNBEvshXLAfzAv2PuidGqfMEBQdSWpt92v7/kY1f+5nbqTg/4XwwH4Inv4ZiUqO69zn8/X19UpKYl0ek0K9D6ZPn77Utu3So23XmX9BkySdYVnWLElx+uwanvslpVmW5Tl4lCdf0p4O7nuRpNdt226TVGFZ1geSSiV9ofDYtv2IpEckqbS01J42bVonYjnXp7trdOUbC/T53fO9Ee26b9Xhu6tfRoKevnqirvjLYm0orw9hyuh0pP2A0GI/mBfsfXDt1AJ99fjAjaI+kjafX2c++IHWlFnq2mWt4YH/F8ID+yE4irIS9daFx8vt6tzPgblz5yra30OaFq774KhT2mzbvt227XzbtvtLukDSu7ZtXyzpPUnnHNzsckkvdnD3HZJmWJ9JlDRR0rqAJHew9MTOTyS664xhykuL18OXliqlk5+AAEC4e/j9LVq4JfiTKZ9auF1ryri0FAhH3z95cKfLDvBlerIOz636bIDBJn12Tc/jkmRZ1hmWZf304DZ/lJQk6VNJSyT9xbbtlT14zqjQJy1eEwo7nkLi9bgU47Y0pHeKHrhwjKYP/mxtnsLMRD155XglxVJ6ADhDS7s/qI/f0NKuP8/bHNTnANA9k4szdfKwXNMx4BBdends2/ZcSXMP/nmLpPEdbDNH0pyDf67XZ6Op0UU/OG2IzvnTQrX6/MpMilVmkltv3TRJxdlJRzzFY0xBLz1y6Thd9sRitfuZ6gYgshVnBfc88Efnb9E+JrIBYSU5zqPZI/vojlnBP6UV0YPDAWFqZH6aXr1ximqaWjUqP00L5r+vgTnJR73fccWZ+vYJA/XbtzaEICUABJ7X7dKPTh+qvukJQXuO5jafnliwNWiPD6BrclJiNbR3in565vCg/r+P6EThCWPF2d37dPOaqUX6ywdbVd3YFuBEABBcM0qydcesId3++ddZH23Zr9rm9qNvCCDoCtIT9NqNU5TIafkIkp5cw4MwFRfj1remF5uOAQBd8tMzh+mJrx0T9LIjSVUNrUF/DgBHZ1nSj2cPpewgqCg8DnXJxH5K9LJIF4DI4LKk80r7huz5clLiQvZcAI7s2zMG6sShOaZjwOEoPA4VF+PWCUP4AQIgMmQlxyouJnQf0owvTNfXjuuv+BA+J4Av+vYJA3XjCQNNx0AUoPA42NVTipTLp5gAIsCk4syQPl+M26W7zhimD26bobPH5IX0uQFIYwvS9N2TBsnFOjsIAQqPg43IT9Ub35mqgSE4Hx4AusuypKsmFxp57vREr+47b5QevnScThvR20gGIBrtqGqSjyU0ECIUHodLTYjRhKKOFzEFgHBwQkm2hvVJNfb8lmXp5GG5+uPFY/X45aXqk8qRcSDYKutbNG9DhekYiBIUHoezbVsrdtaYjgEAR5Qa7zUd4ZAThuTopRsmK4GhL0DQLdi433QERAkKj8M9/P4WrdpN4QEQvk4dnms6whdkJMWqtD9HxoFg65PG0VSEBoXHwZ5dvEN3v7bOdAwAOKKB2UmaUZJtOsZhHrxojEr79TIdA3C0k4eF14cdcC4KjwO1+fy67831uu2FVaajAMCXuu3UkrCc0pQSF6OnrhqvwTnJpqMAjjS+f7r6pieYjoEoQeFxENu29daacp1y//v6w7ubTMcBgC81qm+aJg8M7TjqrkjwevTUVeM1rE+K6SiA41w1xcxkRkQnj+kACIyFm/fr7tfWasUurtcBEL4yk7wa16+XZg7N1Zmj+8jjDu/P3XJS4vTMNRN17C/fUUOrz3QcwBGG56Vo5lAWR0foUHgc4Lmlu3TLcytkM84eQBj76th8/ersEfJ6wrvk/K/mNp9a2v2mYwCOMXVgliwr/E5lhXNF1m+dKLZpX70m3f2u/jR3szaW16muuU0+v60l26r0g3+vouwACHsF6QkRV3bafH596++fqJ0FEoGAGZzLtXEILY7wRIDG1nY1tfq0+0CT7nl9ne55nclrACJPmy/yjpLsqm7Skm3VpmMAjnHJxAKdOTrPdAxEmcj6qC1KNXLeOIAIl5cWr+umDTAdo8sKMxP1s7OGq0/qZ+uFxLgtFiUFuinGbemmEweZjoEoxBGeCLC3ptl0BADokRtmFCspNjJ/5Vw6sZ8umVCglna/Yj0uWZaleRv26ZqnPubaHqAL7jx9mDKSYk3HQBTiCE8EWLKtynQEAOi2vLR4fXVcvukYPWJZluJi3IcutD5+UJZeumEyR3uATrr1lBJdMrGf6RiIUhSeCLB4K4UHQOS6Y9YQxYT5+OnuGJSTrJtnDjYdAwh71x0/QN+IwFNa4RzO+w3kQL87f7QG5yTrJ2cMU04Kh4IBRI6irETNGpFrOkbQfHVcfsRNngNCqXdqnG46aaDpGIhy/JSOAHExbnk9Ll1+XH+9d/M0fe24/mJ8PYBIMGNwtqPX20iNj9G4gl6mYwBha3JxpmI9nPoJsyg8ESbB69FdZwzTKzdM0QXH9FVaQozpSABwRKML0kxHCLqpg7JMRwDC0vC8FN11xjDTMQAKT6Qa2idFd391pBbfcaJunsmIRwDhafv+RtMRgm5EXqrpCEDYiXFb+v0FY5QYodMZ4SwUngjn9bj0renFGhsFn6ICiCxet0snDMk2HSPoqhtbTUcAws710wdqQFaS6RiAJAqPI1iWxQ8VAGHl6imF+vD2GSrJTTEdJaiaWn269411pmMAYWV8YbquPb7IdAzgEI4zOkBFbbNeXVUm6bNDyNMHZ2vmsFzlpMTqzjmrtWVfg+GEAKLJ+aV99YPThpqOEXR+v61bnluhnVVNR922KCtRVxzXX3trm/XM4p2qauCoEJwlMylWUwdm6oQhOTpxaDaDChBWKDwOkJEUq59/ZbgkacrALGV+bhXjKycV6of/+dRUNABRqLS/86eW2batO+es1ssry466bf+MBD1/3XHqleiVJH1zWrGeWbxDD83dTPFBRIv1uPTTM4fp5GG5Skvwmo4DHBGFxwHcLktfGdPxKuanDs/VPa+tU11Le4hTAYhGsR6XjivONB0j6O55fb3+9tH2o27nsqQHLhxzqOxIUmKsR1+fUqSLJ/TTm2v2at6GfVqx84C2729URpJXNU1tam7zBzM+0GNnju6jH542VFnJrA+I8EfhcbiMpFjdecYw3fyvFaajAHC41PgY/eys4cpLizcdJWj8flsPvLtRf563uVPbXzShQCPzOx4qE+9168zReTpzdN4Xvr5i5wGd9dAHsu0exwWC5rJj+1N2EDEoPFHgnHH5WrRlv/61dJfpKAAcyOt26TsnDdTlx/Z39Ajazfvq9b1/rtDynQc6tf3ZY/P0o9ldv5ZpeF6qUuJiVNPU1uX7AqHQJzVOo/IZx47I4dzfTPiCW04ZrDfXlPMLFEDATSrO0DenFZuOEVQvLt+tO15YpYZW35du53ZZ+urYPF01uUiDc5O79VwfbdnPz2qEtZtOGiSPm0G/iBz8a40S2clx+tMlY5USR8cFEFgfbalSRV2z6RhB88j7m3Xjs8uPWnZKcpP1yrcn695zRnW77Ejq9BEkwJQnF24zHQHoEgpPFLBtWzWNbeqdGq8/XzJOF08okNfDrgcQGE1tPm3f32g6RsDVt7Tru/9crl++evR1diYVZ+j5bxwXkHWHWtoZWIDwNiKPxc4RWfi43+GeWLBV976xjok/AILmqsmFKu3nrFHUH26q1K0vrOzUGjv9MhL0p0vGBez6pdT4mIA8DhAM8TFu3XZKiekYQJfwMb/DXTi+QH1SnTsxCYAZsR63rplapJdvmKwfzR4qy7JMRwoI27b1+IKtuuTxRZ0qO5J0x6whSokLXEk5fWRvxXIUHmHq4gkFSk2glCOy8BPV4eK9bs0clms6BgCH8HpcuvvsERqUk6Q7Zg3R8DznTGry+2397OW1+tnLa+Tv5EjoE4fkaObQnIDmyE6J091fHcGpxwg76YlefeekQaZjAF3GT9MosLPaeefWAwg9lyU9deV4XTC+wHSUoPjpy2v0xAdbO7396L5p+v0Fo4NydOsrY/L1+o1TNKov10ogPOSlxetPF49VkoNHz8O5+FfrUHXNbVq0pUqrdtfo1VVlpuMAcICZQ3M1sSjDdIygaGhp79LkqZOG5uj+80cHdd2hoqwk/eOaiZr267naW+vcKXgIPxMK0zV7VB+5LKm8tkXD+6Ro6qAsxcW4TUcDuoXC40Dltc268JGPtKWywXQUAA7S3P7lY5kjWVyMWwOzk7ShvP5Lt/O4LN0wY6C+NX1AyNYhaXHw647wc+WkQv349K4vmAuEMwqPwyzdXq3v/GNZpy+2BYDOWltWazpC0Lhdlv7zrUn69Rvr9dTC7fJ1cBFPdnKsHrp4rEr7p4ckk23b+slLa1TdyCKkCJ5Th+fqzNF9lJbgVYzb0tgCZ01cBCQKj2N8vK1Kv3h1rZbtYME6AMEx2uHXkyR4Pbrz9GE6/5i++vnLa7VgU+Wh700uztRvzx+l7OS4kOW5+/V1embxjpA9H6LPSUNz9NDFYx0zZRE4EgqPQ9w5Z7VW73Hup68AzEmO9eiqKYX6xrQBpqOEREluiv7v6xO0fOcB/WnuJpXkpujbJwyU2xXaN4Uu3oQiyIoyEyk7iAoUHgeoaWpTORe0AgiCE4dk656vjlRGUqzpKCE3um+aHr601Njzf//kwWpp83dpchzQFfvqWkxHAEKCwhPBVu+p0Z/nbdGbq/eqpd1vOg4AB0nwunX1lCJ9c/oAxXqYzGSCZVn60ewhamn36e+LOLUNgee3O7ngFBDhKDwRaFtlg+57a4NeWrHHdBQADhMf49ZpI3vr1lNKlJUcfUd1wo1lWbr11BL9a+kutfLBFgIsNT7GdAQgJCg8EeY/y3br+8+tVKuPX3wAAqcgPUHXHT9AZ4/NY62NMJMSF6MRealaur3adBQ4zKwRvU1HAEKCwhNB/vnxTt36/EpxBBpAIJTkJmtcv146bURvTSjKCPlF+ei83JTQTYdDdDhzdB+NLwzNiHXANApPhPDb0m2UHQDd4HW7dMXk/vL5bLX6/DpuQKbGFKQphzfRESM5jl/XCAy3y9Ltp5boqsmFTGhD1OAnaIRwWdLvzh+tu+asZhE6AF1y0YQC3X7qENMx0AN5afGmI8Ah7jt3lM4ak2c6BhBSFJ4IcuboPA3pnaKv/PEDNbT6TMcBEOYsS7p0Yj/dMYuyE+mml2Trvrc2fOk2CV63huelKi8tXglet2xJcR63jhuQIY/bUnVjq/YcaNaO/Y1atbtGa8pYuy3a9M9IoOwgKlF4IkxdcxsjqAEc1WXH9tNVkwvVLyPRdBQEQGJsx7+uLcvS9MFZOv+YAk0vyerSCPHK+hbN37hPLy7fo3kb9nHKdBQ4czRlB9GJwhNh/vDuJrX7+a0EoGNul6U/XjRWpwzPNR0FAfT80l2H/ux2WSrMTNSF4wtU2LZN108f363HzEyK1VfG5OsrY/K1qaJOjy/YqjnL93AGgQNlJcfqmilFunJyoekogBEUngjTK8FrOgKAMDU8L0XXTy+m7DjQ5cf111lj+igpNkZZybGHJurNnbs9II9fnJ2sX509UneePkzvb9inZ5fs1LvrKgLy2DCrKCtRL35rkpLjWHMH0YvCE2F+NHvowdMQKjt9n6RYj2YOy5HLsvTxtipt298YxIQAQsWypImFGZo1sremD85Sfq8E05EQJFnJsSFZCDYuxq2Zw3I1c1iuXv+0TDf9Y4Wa2jjiE8lykuMoO4h6FJ4Ik57o1VNXjteba8r14aZKba9q1Pq9dSqraT5s2+RYj84pzdc3jh+g7IPjZ/1+Wx9srtTirVVK8Hrkt21V1DZr/qZKbdnXEOq/DoAucrssjS1I05SBWfrKmDz1TafkIDhOGd5bYwp66acvrdErq8pMx0E3rSmrlW3bjKBGVKPwRCDLsnTysFydPOyz01Zs29b7Gyt1z2vrtKasVglet66dOkBfn1J42IWuLpelKQOzNGVg1mGPu7asVnNW7NGnu2u0bMcB1be0h+TvA+DLxce4dV5pviYVZ2pCUYZS4/m0FqGRkxKnBy8ao8lLMvXneZu1nTMEIk5ru5+yg6hH4XEAy7J0/KAsTR2YqV3VTUpNiFFKNw5fD+mdoiG9UyRJzW0+PfjuJj343qZAxwXQBXlp8Xr66glMW4MxlmXpwvEF+sqYPP3ilbX620eBuW4IoZEY2/nJfYBTuUwHQOBYlqW+6QndKjv/Ky7GrZtPHqyHLh6rBC8/LAFT7jtvFGUHYSEuxq2fnTVcz113rAbnJJuOg046YxSjqAEKD77UrBG99fsLxsjF0XAgpCxLuuerIzSxKMN0FOALSvuna84Nk3TzzEHyengbEc4KMxN14wkDTccAjOMnFY6YD/BFAAAgAElEQVTqpKE5+uNFYxXLLzYgJNISYvT45aU6/5gC01GADsV63Lp+xkC9ddNUnTsuXzFuPhULN8lxHv3hwjFKTeCaP4B3sOiUU0f01rf5lAgIKq/bpa8d11/vfW+aZpTkmI4DHFW/jET9+txRevd703TBMX3l4XQA49wuS2ePydNL10/W8LxU03GAsMDQAnSabdumIwCOlBofo2umFumCY/oqIyn4a60AgdY3PUF3f3WkLpnYTxc9+pFqm5nyGWq9U+N04pAc/b/27ju8yvr+//jrfc7J3gFCQgYkYe89RGS4BTeKaN3Un9b11Tpqh1o7rG2/pZfWthetWq1W/GqHOOjQiqh1gAqigCyRJUtZYWZ8fn8k2gCBjHNO7pP7PB/X5XUlOfd95xXenpPzyr2mjSnlvD/gEBQeNMm+ymo98sZqr2MAvpKRFNLFozrr62PKlJOW6HUcIGx9C7P0u0uG6tJH3tG+yhqv4/heWYc0XXlsqcZ258bDwNFQeNAkT7y9Rp/vPuB1DMA3JvYv0N2n91GHDPbowF9GlLXTgxcO1jVPvKcDVU0vPUU5KRrfI08jynJVlJOqdmmJCgVNq7bs1vzV2/TCog1atqkiisnbjoBJ3xjXVTcc340LRwBNQOFBkzz8+ideRwB8ITctUfed218n9uYcHfjX8b066tlrR+u2Zz7QovU7jrrsgKIs3XB8N43vkadAA+cAFWSlaHTX9rrh+K76y3vr9c2nF0YrdpuQk5qgBy8crGO6tvc6CtBmUHjQqIr9VVq/fa/XMYA2r6x9mn5/6VCVdUj3OgoQdb0KMvW3a0dr5rw1mjF3lT79fM9Bj3fvmK5vndpT43vkyazxix2Ymc4dUqTfv/6Jlny2M1qxY1pJbqr+eOVwztEBmonCg0Y155AEAIcLBUzfmdhLXxvZWQlBDj9B/AgGTBeN6Kypw0q0aP0OLVi7XXsrqzWgKFsjy3KbVHTqq65x2rJrf5TSxr57zuxD2QFagMKDRu3aV+l1BKDNSgwF9OCFgzmEDXEtEDANKM7WgOLssLbz9Py12loRf4UnPSmk207pobHdO3gdBWiTKDxo1MotnCQKtETP/Azdd27/sN/kAZDWbdujn/x9qdcxPDHjkiE6ppxzdoCWovCgUVxaFGi+6yd01U0ndG/wJGwAzVNd43T9k+9r+574O+JgWJccyg4QJg4mR6NO7N1Ro8raeR0DaDO6d0yn7AAR9OArK/T+mu1ex/BEYXaK1xGANo/Cg0YlBAP6zdcGKyHImzegKYZ1yaXsABHyzidf6JcvLfM6hme4oSgQPg5pQ5OkJYVUWe28jgG0CZ34iywQMU/PX6uaOPz1kxCsvcLdNePKvY4CtHkUHjRJ0EwZySHt2lfldRQg5mUk89IKRMp95/ZXTlqiZsxdFZXtpyeF1CM/Q+9+ui0q22+JvoWZ+vl5A9QzP9PrKIAvcEgbmsSM44iBpmruvUUAHFkgYPrmSd2VGeE/JCSGApp2bKnm3jZez1w9Sg9MHaT26YkR/R4t0TEzSU9MG0nZASKIP0OiSZ7/4DMt3bjL6xhAmxCvd4EHoiUpFNSs647VS0s26c2Vn+utVZ9r94HqFm0rGDCdN6RINxzf7aDDT08f0EnHdeugn/x9iZ58Z22kojfblGElykpJ8Oz7A35E4UGTxPOdrYHm+tPbazSsS47OHlTkdRTAN7q0T9O0MWWaNqZMB6pqNP/TL/Tqx1v06rItTf6D3MT+Bbr5xO4q75De4ONZqQm695z+OntQke74ywdauWV3JH+ERnXKSta0MaWt+j2BeEDhQZOc1KejfvDCYrk4PHEUaImbnlqof360SddP6KYe+RkKctU2IGISQwEdU95ex5S31x2n9dLGHfs0d9kWrflij4IBU3JCUMkJASWFgkoMBZQUCqhrXrp6FTTtMLHhpbl68cYx+u2cVXrwlRU6UB39+9ElBgN66LJhykxm7w4QaRQeHFFNjdPCddv17IINeubddZQdoJlmf7hRnbJTdOWxpVy5DYii/KxknT+sOKLbTAoFdeMJ3TRpQIHunvWRXlu+NaLbP9Tlo7s0uZABaB4KDw5SXeP05srP9dzCDXp56SZtrTjgdSSgzZo6vETfm9Tb6xgAwlDeIV1/vHKEVmzepcffWqM/v7tOu/ZH/oqlx3XvEPFtAqhF4cFX/rV4k+59cYlWbW3dY5YBPwoGTBcOL/E6BoAI6ZqXobvP6KNbT+6h2R9u1P/NX6t3PvkiItue2K9Ax5S3i8i2AByOwgNJ0qP/Wa27Zn3kdQzAF04f0EnXje+qHvkZXkcBEGFpSSFNHlKkyUOKtHjDTv3utVWyqjUt3l5+ZrJ+fE4/LmcPRBH34YFmzF1J2QEi5PZTeuqBqYMoO0Ac6N0pU9OnDFSP/AxddVyZ0pOa/3fkrx9XxmWogSij8MS5x95crR+/uNTrGIAvnNo3X1ePLfM6BoBWlhA0ffu0Xnrzjgm6c1JvFWQlN2m9b4wr16WjOkc5HQAOaYtjn36+W/dSdoCIyElN0A/O6sthKUAcy0hO0BXHluqikSV6at5a3f/yCm2tOPw+dikJQX17Yi9dPJKyA7QGCk8c+8N/VmtvZcvuVA3gYFeMLlX79CSvYwCIAUmhoC4Z1UVnDyrUdX96X68u2yJJSksM6vxhxbp6bLk6ZjZtLxCA8FF44tT0fy3TI2+s9joG0KYVZqdoUEm2vj6mTAOKs72OAyDGZCQn6IELB+n/5q1VdmqiTu2br7QWnOcDIDxNftaZWVDSfEnrnXOTzKxU0kxJuZLek3Sxc+7AIetcJOnWel/qL2mwc25B2MnRIjU1Tj/9x8f67asrvY4CtFlJoYD+eOUIDS/N9ToKgBiXmZygaWM4tw/wUnP+zHCjpCWSvrwN8H2SpjvnZprZbyVdKek39Vdwzj0h6QlJMrN+kp6l7LQu55zWb9+rddv26rMde/XUvLV6a1Vk7hsAxKOinBQ9MHWQBpXkeB0FAAA0QZMKj5kVSZoo6UeSbrbas3InSLqwbpFHJd2tQwrPIaZKerLFSdEsM99Zo7++v14rNlfo890HGl8BwBElBE1ju3fQSX3yNal/gVITOSQFAIC2wpxzjS9k9oykeyVlSLpF0mWS3nLOda17vFjSbOdc36NsY6WkM51zHzbw2FWSrpKkjh07Dpk5c2bzfxKfq6ioUHp6+kFfq6pxOlBVo0DAFKj7fM+Bau3cW6ndB6q8CepzHVOkTXu9ToHWnkNZ+zSOuz9EQ69JaH3MITYwh9jAHLzX2jMYP378u865oY0t1+hvcDObJGmzc+5dMxv35ZcbWPSIzcnMRkja01DZkSTn3AxJMyRp6NChbty4cQ0tFtfmzJmjL/9dKvZX6Vf/XqHfv7ZKVTVH+mfnzVk0fLNflf53Ef+2XmutOSQGA/rZef01cWBh1L9XW1P/NQneYQ6xgTnEBubgvVidQVPeMYyWdIaZnSYpWbXn8PxSUraZhZxzVZKKJG04yjYuEIezha2yukYz563V/S8v15Zdh1/XH0DkDCrJ1l2n99FArr4GAECb1mjhcc7dIekOSarbw3OLc+4iM3ta0mTVXqntUknPNrS+mQUknSfpuAhljkv7Kmt05q/e0OLPdnodBfC147p30G0n91DfwiyvowAAgAgI55iQ2yXNNLMfSnpf0kOSZGZnSBrqnLuzbrnjJK1zzq0KK2kce3XZFq3cUqHFnwW9jgL4VmZySN+b1FuThxSp9rosAADAD5pVeJxzcyTNqft4laThDSwzS9KsQ9YZGUbGuPfgv1doTEbjF5cA0DI98zP0u0uGqjg31esoAAAgwgJeB0DjVm3d7XUEwLfMpF9dOJiyAwCAT1F4YlxldY227eE+OkC0XDG6VF3zuIwpAAB+ReGJcR9t2KnqI156GkA4LhpRou9N6u11DAAAEEXcUCTG/eGNT7yOAPhKSW6qzhjQSUM652hs9w5exwEAAFFG4YlhM+au1N8WHO32RgCaKikU0F2n99H5Q4sUCrJzGwCAeEHhiUHbdh/Qz//5sZ54e43XUQBfCAZM06cM1Gn9CryOAgAAWhmFJ4Y45/TX99frnucXa/ueSq/jAL6QmRzSry8aomO7tfc6CgAA8ACFJ0bsPVCt7/xtkf7y3nqvowC+0a8wS9OnDFDXvAyvowAAAI9QeGLAyi0Vuubxd7VsU4XXUQBfSEkI6ppx5bp6bLkSQ5yvAwBAPKPweOz5DzboW39epIr9VV5HAWJK+/REXT22XCf3yVcwYJr/6TZ9+y+NP1fGdGuvn00eoPys5FZKCgAAYhmFx0MvLd6k6598X47b7AAHOWdwoe6c1FvZqYlffe2M7BTlpCbo8kfmHXG96yd01U0ndFcgYK0REwAAtAEUHo+s27ZHtzyzkLID1JOZHNK95/TXxP4NX01tTLcOuvH4btLGxQd9vSgnRdOOLdWlx3SRGWUHAAD8F4XHAzv3VWrao/O5EhtQz/AuuZp+wUAVZqccdbkpw4v1zHNLJEllHdJ07biuOmtQoYLs1QEAAA2g8LSy3furdNnD72jpxl1eRwFiQkLQdP2EbvrGuPIm3RA0LyNZ3fMz9PakUeqYyXk6AADg6Cg8reyuWR/pvTXbvY4BxIThXXL143P6Nvuy0aGAUXYAAECTUHha2bzVX3gdAfBcelJI3zq1py4cXsIFBgAAQFRReFpZYhMO2QH8KjEY0KT+BfrmyT0aPVcHAAAgEig8rWxMtw5avpkbjCK+FOem6NJRXXT2oEK1S0/yOg4AAIgjFJ5WduWYUj01b412H6j2OgoQdeUd0nTbKT11Qq+OXEUNAAB4guOrWllhdop+/bUhyk1LbHxhoI0yk24+sbteuGGMTu6TT9kBAACeofB4YGz3Dnr22tFqn07pgb8EA6Yx3drrsSuG64bjuyk5Ieh1JAAAEOc4pM0jxbmpOqVvvh5/a43XUYCwDemco2vHl2tkWTulJvKyAgAAYgfvTDy0eed+ryMAYZvYr0DTpwxUYogdxgAAIPZQeDyUmZLgdQQgLKcP6KT7LxgoM87RAQAAsYk/yXpo+54DXkcAWqysQ5p+ck4/yg4AAIhp7OHxyMK12/XSks1exwCaLTEUUO+CTD0wdZDSkngJAQAAsY13Kx65/+XlXkcAmiwxGNCNJ3TT5aO7cFECAADQpvDOxQPrtu3Ry0vZu4PYlxQK6IJhxbpqbLkKs1O8jgMAANBsFB4PvLR4k9cRgEb1K8zS7y4ZqvysZK+jAAAAtBgXLfDA6yu2eh0BOKr0pJCmTxlA2QEAAG0ee3hakXNOM+au4nA2xLQJPfP0/TP6qDg31esoAAAAYaPwtJLqGqfv/u1DPfnOGq+jAA3qlpeu207pqRN7d/Q6CgAAQMRQeFrJY2+upuwg5hTlpGhi/wKd1LujBpfkcE8dAADgOxSeVrBu2x794l/LvI4BfCU3LVG3ndxDk4cUKRTkVD4AAOBfFJ4o27G3Upc+/I527avyOgogSbp4ZGfdclIPZaUmeB0FAAAg6ig8UXbr0wu1cstur2MAystI0s/PG6DjunfwOgoAAECrofBEUcX+Kr3yMVdkg/emDi/Wt0/rpYxk9uoAAID4QuGJolkLNqiy2nkdA3GsfXqS7jmzj07rV+B1FAAAAE9QeKKkpsbpkTc+8ToG4tyMS4ZocEmO1zEAAAA8Q+GJkn98tFHLN1d4HQNxpEu7VLVLT1JiMKCOmUmaMqyEsgMAAOIehSdKBpZk67Jjuuiv76/Xjr2VXseBT6UmBjW+Z54uGl6iY7q29zoOAABAzKHwRElBVoruPqOPbjm5h343d5Ueev0TVezn0tQI3wm98jS6a3sNKM5W305ZSgxxHx0AAIAjofBEWXpSSDed2F2Xj+6ih1//RI+/vUZf7D7gdSy0UZeM6qx7zuzrdQwAAIA2g8LTSrJTE3XzST30jfFdNfvDz/TIG6v1wbodXsdCG5CfmayzBxfq3MGF6pqX4XUcAACANoXC08qSE4I6e1CRzhpYqD++9al++PwSHaiu8ToWYkwwYLpkVGed1q9Ag0tyFAyY15EAAADaJAqPR8xMl4zqoiGdc3T9k+9r1ZbdXkdCjOiZn6HvTeqt0VyEAAAAIGwUHo/16ZSlF64fozuf/VBPv7vO6zjwQI+OGbp2Qled0idfkrgIAQAAQARReGJASmJQP53cXzVO+vN7lJ54kJEc0qT+BZo8pFiDS7JlxiFrAAAA0UDhiRFmpp9O7q/ctAQ9+uanOlDFeT1+NKZbe106qovG9uighCB7cgAAAKKNwhNDggHTdyb21nUTuum15Vv0+vKtmv3hRm5c2saFAqazBxXq/40tV9e8dK/jAAAAxBUKTwzKSknQpP6dNKl/J911eh/dO3uJVLHS61hopi7tUnXWoEKdO7hIxbmpXscBAACISxSeGJeSGNQ9Z/bVzFnrJFV7HQdNdMXoUn13Yi8FuJw0AACApziJoI3Iz0zWoJJsr2OgiTbv2kfZAQAAiAEUnjbkxuO7eR0BTTT7w43atHOf1zEAAADiHoWnDTmmnBtRthXVNU6vLtvidQwAAIC4R+FpQx57c7XXEdAM81d/4XUEAACAuMdFC9qI9dv36odvLfE6Bpph/uptXkcAAACIe+zhaSO4F0/bs2rrbr3y8WY557yOAgAAELcoPG3A+u17VV3Dm+a26PJH5umsX/9Hf/9wI8UHAADAAxSeNuC5hRu8joAwLFy7XVc//q7+56kFqqyu8ToOAABAXOEcnjZg7rItGpXa8GN9OmVqyrBidW6XJpO0dtsezVqwQW9/wgnzsebZBRs0oWeezhxY6HUUAACAuEHhaQMevHCw/v7Sv5WRZNq1v0qSZCbdfkpPXTWm7LAbXF40orOWbtyp5xZu0MtLNmvpxl2SpO4d07Vjb6U27dzf6j9DvAoGTBP7FWhCzzwNKM5Wafs0ryMBAADEFQpPG5CTlqiCrGS9ccdo3fviUj01b43KOqTr6rHlR1ynZ36meuZn6taTe+qL3Qe050CVinJSVVVdo38t3qQ//Gc1e4GibERprn58Tj+Vd0j3OgoAAEDcovC0IZnJCbr3nH66YnQX7a9q+rkguWmJyk1LlCSFggGd2q9Ap/Yr0Nov9uiDdTu0r7JaWyv266n5a7Vqy+5oxY8bvQoydctJ3TW+R95he98AAADQuig8bVC3jhkR2U5xbqqKc/97ctClx3TR1x+br9eWb43I9uNNKGA6rV+Bvjuxl/Iyk72OAwAAAHGVNtSTnBDUTyf3V1pi0OsobdLdZ/TR/VMHUXYAAABiCIUHBynIStEdp/XyOkZMK8xOUa+CTKUk1BbD9KSQ7p86SF8b2dnjZAAAADgUh7ThMBeNKFFhdooOVNcoPzNZSQkBVVU7Ld+8S/NWb9OrH2/R+u17vY7Z6gqzU1ScW63Xpo5XIGDaV1mtjzfuUpd2acpKTfA6HgAAABpA4cFhzEzje+Yd9vW+hVk6e1CRamqc5i7fosff+lQvL90s5zwI2YCMpJBSEoPavCsyl90OmDSuR56mDCtWv8IsFWQl69VXX/3qQgTJCUENKM6OyPcCAABAdFB40GyBgGlcjzyN65Gn9dv3avaiz/Tn99ZryWc7w9uuSReP7KyRZe20dtse/entNVr9+Z4jLp+RFFL/4ixV1zhN7N9J5w8tUkIgoH8u3qQfPL847L1QT189SkM654a1DQAAAHiLwoOwFGanaNqYMk0bU6b9VdXae6Ban+8+oC279mvTzn1at22vKvZXade+Su2vrNG+qhrt3l+lgJmSEwJKTgjKJFVW1+iy0aUaWG+PyWXHlOqh1z/R4299qh17K9UjP0Nl7dOUn5Ws4aW5GlHaTomhw09DO6VvvoaX5uq2ZxbqpSWbm/yzpCUG1Sk7RRnJIfUvyqbsAAAA+ACFBxGTFAoqKRRUdmpiRG62mRgK6Jpx5bpm3JFvsHokuWmJmj5loM781RtatfXo9xYqzE7R/VMHalBxDvfNAQAA8BkKD3wrIzlB/7jpOC1av0Nzlm7WY299qu17Kg9b7v6pA9mbAwAA4FMUHvhaQjCgwSU5GlySo4El2briD/MPerwwO0UDi3M8SgcAAIBo4z48iBsTenbUt07tqfpHrV03oauCHMYGAADgW+zhQVy5emy5JvYr0NzlW1TeIV0jy9p5HQkAAABRROFB3CnOTdVFIzp7HQMAAACtgEPaAAAAAPgWhQcAAACAb1F4AAAAAPgWhQcAAACAb1F4AAAAAPgWhQcAAACAb1F4AAAAAPgWhQcAAACAb1F4AAAAAPgWhQcAAACAb1F4AAAAAPgWhQcAAACAbzW58JhZ0MzeN7Pn6z4vNbO3zWy5mT1lZolHWK+/mb1pZh+Z2SIzS45UeAAAAAA4mubs4blR0pJ6n98nabpzrpukbZKuPHQFMwtJelzS1c65PpLGSapscVoAAAAAaIYmFR4zK5I0UdLv6z43SRMkPVO3yKOSzmpg1ZMkfeCcWyhJzrnPnXPV4YYGAAAAgKYw51zjC5k9I+leSRmSbpF0maS3nHNd6x4vljTbOdf3kPX+R9IQSXmSOkia6Zz7aQPbv0rSVZLUsWPHITNnzgzjR/KniooKpaenex0j7jGH2MAcvMcMYgNziA3MITYwB++19gzGjx//rnNuaGPLhRpbwMwmSdrsnHvXzMZ9+eUGFm2oOYUkHStpmKQ9kl42s3edcy8ftKJzMyTNkKShQ4e6cePGHbqduDdnzhzx7+I95hAbmIP3mEFsYA6xgTnEBubgvVidQaOFR9JoSWeY2WmSkiVlSvqlpGwzCznnqiQVSdrQwLrrJL3qnNsqSWb2oqTBkl5uYFkAAAAAiKhGz+Fxzt3hnCtyznWRdIGkfzvnLpL0iqTJdYtdKunZBlb/h6T+ZpZadwGDsZIWRyQ5AAAAADQinPvw3C7pZjNbIamdpIckyczOMLN7JMk5t03SLyTNk7RA0nvOuRfCiwwAAAAATdOUQ9q+4pybI2lO3cerJA1vYJlZkmbV+/xx1V6aGgAAAABaVTh7eAAAAAAgplF4AAAAAPgWhQcAAACAb1F4AAAAAPgWhQcAAACAb1F4AAAAAPgWhQcAAACAb1F4AAAAAPgWhQcAAACAb1F4AAAAAPgWhQcAAACAb1F4AAAAAPgWhQcAAACAb1F4AAAAAPiWOee8znAQM9si6VOvc8Sg9pK2eh0CzCFGMAfvMYPYwBxiA3OIDczBe609g87OuQ6NLRRzhQcNM7P5zrmhXueId8whNjAH7zGD2MAcYgNziA3MwXuxOgMOaQMAAADgWxQeAAAAAL5F4Wk7ZngdAJKYQ6xgDt5jBrGBOcQG5hAbmIP3YnIGnMMDAAAAwLfYwwMAAADAtyg8McTMnjKzBXX/rTazBYc8XmJmFWZ2yxHWNzP7kZktM7MlZnZD6yT3lwjM4Q9m9km9bQxsneT+Ee4M6i33gJlVRDetf0XgufCQmS00sw/M7BkzS2+d5P4SgTk8YWYfm9mHZvawmSW0TnJ/icAcrjOzFWbmzKx966T2nwjModTM3jaz5XXbSmyd5P5xpBmY2fB6X19oZmcfYf0JZvZe3WvSo2YWinbmqH8DNJ1zbsqXH5vZ/0raccgi0yXNPsomLpNULKmnc67GzPIiHjIORGAOknSrc+6ZSGeLF5GYgZkNlZQd+XTxIwJzuMk5t7Nu/V9Iuk7STyKd0+8iMIcnJH2t7uM/SZom6TeRzBgPIjCHNyQ9L2lOxMPFkQjM4T5J051zM83st5KuFM+HZjnKDD6UNNQ5V2VmBZIWmtlzzrmqessHJD0q6Xjn3DIzu0fSpZIeimZmCk8MMjOTdL6kCfW+dpakVZJ2H2XVayRd6JyrkSTn3OZo5vS7MOaACGnpDMwsKOlnki6U1OBfmNB0LZ1DvbJjklIkcdJoGMKYw4v1ln9HUlEUY/peGHN4v27ZaEeMCy2ZQ906E1T7u0GqfeN9tyg8LXLoDJxze+o9nKyGX/PbSdrvnFtW9/m/JN2hKBceDmmLTWMkbXLOLZckM0uTdLuk7zeyXrmkKWY238xmm1m3KOf0u5bOQZJ+VHcYz3QzS4pmSJ9r6QyukzTLOfdZlPPFixY/F8zsEUkbJfWU9EA0Q8aBcF6TVHco28WS/h61hPEhrDkgYloyh3aSttfb47BOUmFUU/rbQTOQJDMbYWYfSVok6er6e3fqbJWUUHcUhiRNVu3RSVHFHp5WZmYvScpv4KHvOOeerft4qqQn6z32fdXufq1o5C9DSZL2OeeGmtk5kh5W7f+MOESU53CHat/gJar28oy3S7on7NA+E60ZmFknSedJGhe5tP4V5eeCnHOX1+1xe0DSFEmPhJ/af6I9hzq/ljTXOfdaWGF9rJXmgEZEcQ4NPcCe5wa0cAZyzr0tqY+Z9ZL0qJnNds7tq/e4M7MLJH35B+F/Sjq0FEUcl6WOMXUnbq2XNMQ5t67ua6/pv+03W1KNpDudc786ZN2lkk5xzq2u28243TmX1Xrp/SOcORyynXGSbnHOTYpuYv9p6QzMbKJqd41/+QJbImmVc65ra2X3kwg+F8aq9tw2ngstEO4czOwuSYMknfPlYc9ovkg8H8xstWrPc9ga/cT+FMbvB5O0RVJ+3XkmoyTd7Zw7uVV/AB9oaAYNLPOKal/35x9lOydJmuacOz86SWuxhyf2nCBpaf3/eZxzX+2lMbO7JVUc4YX0b6o9jvJhSWMlLWtgGTRNi+dgZgXOuc/qXljPUu1JfGi+Fs3AOfeC6v1VyswqKDthadEc6v7/L3fOraj7+HRJS1snsi+F85o0TdLJqj1JmLITnnB+RyNyWvr7wdW9CZ8saaZqT5Z/VmiJw2ZgZqWS1taVyc6SekhafeiKZpbnnNtct4fndkk/inZYzuGJPRfokN2DR2NmL9YdwiPVXv3oXMdZ5goAAADUSURBVDNbJOle1V6JBy0TzhyeqJvBIkntJf0wCvniQTgzQOS0dA6m2sMZvnwuFIhDO8MRzvPht5I6SnrTai8Xe2c0AsaJFs/BzG4ws3WqvWjEB2b2+yhljAfhPB9ul3Szma1Q7Tk9UT1Z3scamsGxqr0y2wJJf5X0jS/3ZB4yg1vNbImkDyQ955z7d7TDckgbAAAAAN9iDw8AAAAA36LwAAAAAPAtCg8AAAAA36LwAAAAAPAtCg8AAAAA36LwAAAAAPAtCg8AAAAA36LwAAAAAPCt/w+8e1XzEGnhoQAAAABJRU5ErkJggg==\n",
      "text/plain": [
       "<Figure size 1008x1296 with 1 Axes>"
      ]
     },
     "metadata": {
      "needs_background": "light"
     },
     "output_type": "display_data"
    }
   ],
   "source": [
    "#gdf_slice = gdf.loc[gdf[filter_field]==select_data].copy()\n",
    "gdf_slice =  gdf.copy()\n",
    "gdf_slice.crs = vector_crs_prj\n",
    "\n",
    "geo_df = gdf_slice.to_crs(crs = noaa_data_crs)\n",
    "\n",
    "plot_area_of_interest(geo_df, select_data, gdf_slice_column)"
   ]
  },
  {
   "cell_type": "markdown",
   "metadata": {},
   "source": [
    "## Retrieve the Precipitation Frequency Data:"
   ]
  },
  {
   "cell_type": "markdown",
   "metadata": {},
   "source": [
    "### Get list of zip files:"
   ]
  },
  {
   "cell_type": "code",
   "execution_count": 9,
   "metadata": {},
   "outputs": [
    {
     "name": "stdout",
     "output_type": "stream",
     "text": [
      "30 files found for 06h\n",
      "30 files found for 12h\n",
      "30 files found for 24h\n",
      "30 files found for 04d\n"
     ]
    }
   ],
   "source": [
    "noaa_url = 'ftp://hdsc.nws.noaa.gov/pub/hdsc/data/{}/'.format(vol_code)\n",
    "\n",
    "req = urllib.request.Request(noaa_url)\n",
    "data = urllib.request.urlopen(req).read().decode().split()\n",
    "\n",
    "copy_zips = []\n",
    "for duration in durations:\n",
    "    zips = [d for d in data if ('.zip' in d) and ('{}'.format(duration) in d) and ('ams' not in d)]\n",
    "    copy_zips.append(zips)\n",
    "    print('{} files found for {}'.format(len(zips), duration))\n",
    "\n",
    "all_zips_list = list(np.array(copy_zips).flat)"
   ]
  },
  {
   "cell_type": "markdown",
   "metadata": {},
   "source": [
    "### Iterate through zip files and build a table:"
   ]
  },
  {
   "cell_type": "code",
   "execution_count": 10,
   "metadata": {},
   "outputs": [
    {
     "name": "stdout",
     "output_type": "stream",
     "text": [
      "0 orb1000yr06ha.zip\n",
      "1 orb1000yr06hal.zip\n",
      "2 orb1000yr06hau.zip\n",
      "3 orb100yr06ha.zip\n",
      "4 orb100yr06hal.zip\n",
      "5 orb100yr06hau.zip\n",
      "6 orb10yr06ha.zip\n",
      "7 orb10yr06hal.zip\n",
      "8 orb10yr06hau.zip\n",
      "9 orb1yr06ha.zip\n",
      "10 orb1yr06hal.zip\n",
      "11 orb1yr06hau.zip\n",
      "12 orb200yr06ha.zip\n",
      "13 orb200yr06hal.zip\n",
      "14 orb200yr06hau.zip\n",
      "15 orb25yr06ha.zip\n",
      "16 orb25yr06hal.zip\n",
      "17 orb25yr06hau.zip\n",
      "18 orb2yr06ha.zip\n",
      "19 orb2yr06hal.zip\n",
      "20 orb2yr06hau.zip\n",
      "21 orb500yr06ha.zip\n",
      "22 orb500yr06hal.zip\n",
      "23 orb500yr06hau.zip\n",
      "24 orb50yr06ha.zip\n",
      "25 orb50yr06hal.zip\n",
      "26 orb50yr06hau.zip\n",
      "27 orb5yr06ha.zip\n",
      "28 orb5yr06hal.zip\n",
      "29 orb5yr06hau.zip\n",
      "30 orb1000yr12ha.zip\n",
      "31 orb1000yr12hal.zip\n",
      "32 orb1000yr12hau.zip\n",
      "33 orb100yr12ha.zip\n",
      "34 orb100yr12hal.zip\n",
      "35 orb100yr12hau.zip\n",
      "36 orb10yr12ha.zip\n",
      "37 orb10yr12hal.zip\n",
      "38 orb10yr12hau.zip\n",
      "39 orb1yr12ha.zip\n",
      "40 orb1yr12hal.zip\n",
      "41 orb1yr12hau.zip\n",
      "42 orb200yr12ha.zip\n",
      "43 orb200yr12hal.zip\n",
      "44 orb200yr12hau.zip\n",
      "45 orb25yr12ha.zip\n",
      "46 orb25yr12hal.zip\n",
      "47 orb25yr12hau.zip\n",
      "48 orb2yr12ha.zip\n",
      "49 orb2yr12hal.zip\n",
      "50 orb2yr12hau.zip\n",
      "51 orb500yr12ha.zip\n",
      "52 orb500yr12hal.zip\n",
      "53 orb500yr12hau.zip\n",
      "54 orb50yr12ha.zip\n",
      "55 orb50yr12hal.zip\n",
      "56 orb50yr12hau.zip\n",
      "57 orb5yr12ha.zip\n",
      "58 orb5yr12hal.zip\n",
      "59 orb5yr12hau.zip\n",
      "60 orb1000yr24ha.zip\n",
      "61 orb1000yr24hal.zip\n",
      "62 orb1000yr24hau.zip\n",
      "63 orb100yr24ha.zip\n",
      "64 orb100yr24hal.zip\n",
      "65 orb100yr24hau.zip\n",
      "66 orb10yr24ha.zip\n",
      "67 orb10yr24hal.zip\n",
      "68 orb10yr24hau.zip\n",
      "69 orb1yr24ha.zip\n",
      "70 orb1yr24hal.zip\n",
      "71 orb1yr24hau.zip\n",
      "72 orb200yr24ha.zip\n",
      "73 orb200yr24hal.zip\n",
      "74 orb200yr24hau.zip\n",
      "75 orb25yr24ha.zip\n",
      "76 orb25yr24hal.zip\n",
      "77 orb25yr24hau.zip\n",
      "78 orb2yr24ha.zip\n",
      "79 orb2yr24hal.zip\n",
      "80 orb2yr24hau.zip\n",
      "81 orb500yr24ha.zip\n",
      "82 orb500yr24hal.zip\n",
      "83 orb500yr24hau.zip\n",
      "84 orb50yr24ha.zip\n",
      "85 orb50yr24hal.zip\n",
      "86 orb50yr24hau.zip\n",
      "87 orb5yr24ha.zip\n",
      "88 orb5yr24hal.zip\n",
      "89 orb5yr24hau.zip\n",
      "90 orb1000yr04da.zip\n",
      "91 orb1000yr04dal.zip\n",
      "92 orb1000yr04dau.zip\n",
      "93 orb100yr04da.zip\n",
      "94 orb100yr04dal.zip\n",
      "95 orb100yr04dau.zip\n",
      "96 orb10yr04da.zip\n",
      "97 orb10yr04dal.zip\n",
      "98 orb10yr04dau.zip\n",
      "99 orb1yr04da.zip\n",
      "100 orb1yr04dal.zip\n",
      "101 orb1yr04dau.zip\n",
      "102 orb200yr04da.zip\n",
      "103 orb200yr04dal.zip\n",
      "104 orb200yr04dau.zip\n",
      "105 orb25yr04da.zip\n",
      "106 orb25yr04dal.zip\n",
      "107 orb25yr04dau.zip\n",
      "108 orb2yr04da.zip\n",
      "109 orb2yr04dal.zip\n",
      "110 orb2yr04dau.zip\n",
      "111 orb500yr04da.zip\n",
      "112 orb500yr04dal.zip\n",
      "113 orb500yr04dau.zip\n",
      "114 orb50yr04da.zip\n",
      "115 orb50yr04dal.zip\n",
      "116 orb50yr04dau.zip\n",
      "117 orb5yr04da.zip\n",
      "118 orb5yr04dal.zip\n",
      "119 orb5yr04dau.zip\n",
<<<<<<< HEAD
      "81 Seconds\n"
=======
      "70 Seconds\n"
>>>>>>> 9fe70937
     ]
    }
   ],
   "source": [
    "start = time.time()\n",
    "results = []\n",
    "print_zips=True\n",
    "for i, zip_name in enumerate(all_zips_list):\n",
    "    \n",
    "    remote_file = os.path.join(noaa_url, zip_name)\n",
    "    try:\n",
    "        \n",
    "        open_socket = urllib.request.urlopen(remote_file)   \n",
    "        memfile = io.BytesIO(open_socket.read())\n",
    "\n",
    "        with ZipFile(memfile, 'r') as openzip:\n",
    "            gridfiles = openzip.namelist()\n",
    "            assert len(gridfiles) == 1,'Expected to find 1 file, found {}'.format(len(gridfiles))\n",
    "            local_file = gridfiles[0]\n",
    "\n",
    "            f = openzip.open(local_file)\n",
    "            content = f.read() \n",
    "\n",
    "            local_file_to_disk = os.path.join(os.getcwd(), local_file)\n",
    "\n",
    "            with open(local_file_to_disk, 'wb') as asc:\n",
    "                asc.write(content)\n",
    "\n",
    "        grid_data = parse_filename(zip_name, vol_code)\n",
    "        grid_data['value'] = get_masked_mean_atlas14(geo_df, local_file_to_disk)    \n",
    "        results.append(grid_data)\n",
    "\n",
    "        os.remove(local_file_to_disk)\n",
    "        if print_zips: print(i, zip_name)\n",
    "        \n",
    "    except:\n",
    "        print(\"Unable to get data for {}...may be the result of a poor connection\".format(zip_name))\n",
    "        \n",
    "print(round(time.time()-start), 'Seconds')"
   ]
  },
  {
   "cell_type": "markdown",
   "metadata": {},
   "source": [
    "## Save the Results:"
   ]
  },
  {
   "cell_type": "markdown",
   "metadata": {},
   "source": [
    "### Create an outputs directory:"
   ]
  },
  {
   "cell_type": "code",
   "execution_count": 11,
   "metadata": {},
   "outputs": [],
   "source": [
    "if not os.path.isdir(outputs_dir):\n",
    "    os.mkdir(outputs_dir)"
   ]
  },
  {
   "cell_type": "markdown",
   "metadata": {},
   "source": [
    "### Transform the data to a dataframe and save:"
   ]
  },
  {
   "cell_type": "code",
   "execution_count": 12,
   "metadata": {},
   "outputs": [
    {
     "name": "stdout",
     "output_type": "stream",
     "text": [
      "      Expected Value  Lower (90%)  Upper (90%)\n",
      "Tr                                            \n",
      "1           2.018835     1.849873     2.217413\n",
      "2           2.448806     2.243831     2.689080\n",
      "5           3.086587     2.820106     3.383675\n",
      "10          3.602183     3.278827     3.941838\n",
      "25          4.335081     3.917495     4.734258\n",
      "50          4.946321     4.439904     5.395669\n",
      "100         5.592419     4.977224     6.099507\n",
      "200         6.286735     5.537356     6.857196\n",
      "500         7.279447     6.316996     7.962403\n",
      "1000        8.101103     6.946898     8.879076\n",
      "      Expected Value  Lower (90%)  Upper (90%)\n",
      "Tr                                            \n",
      "1           2.519397     2.289534     2.789709\n",
      "2           3.058399     2.781152     3.385176\n",
      "5           3.873396     3.515415     4.279694\n",
      "10          4.554578     4.116652     5.017943\n",
      "25          5.547684     4.970739     6.087861\n",
      "50          6.398176     5.682245     7.009498\n",
      "100         7.315347     6.432098     8.005449\n",
      "200         8.324819     7.232912     9.116938\n",
      "500         9.810802     8.367907    10.746405\n",
      "1000       11.075642     9.298922    12.148132\n",
      "      Expected Value  Lower (90%)  Upper (90%)\n",
      "Tr                                            \n",
      "1           2.848644     2.632622     3.105744\n",
      "2           3.442777     3.181886     3.754811\n",
      "5           4.380627     4.040745     4.771387\n",
      "10          5.174515     4.757121     5.629275\n",
      "25          6.354799     5.802973     6.896399\n",
      "50          7.365728     6.681156     7.991021\n",
      "100         8.479479     7.623229     9.199429\n",
      "200         9.711167     8.641158    10.546070\n",
      "500        11.543264    10.111634    12.565332\n",
      "1000       13.104603    11.333736    14.302059\n",
      "      Expected Value  Lower (90%)  Upper (90%)\n",
      "Tr                                            \n",
      "1           3.692929     3.427604     3.990680\n",
      "2           4.462647     4.142292     4.822804\n",
      "5           5.630315     5.216949     6.080208\n",
      "10          6.588501     6.090615     7.109823\n",
      "25          7.966366     7.323689     8.585954\n",
      "50          9.113134     8.329447     9.824933\n",
      "100        10.341007     9.385110    11.161855\n",
      "200        11.660781    10.491873    12.615388\n",
      "500        13.579240    12.058485    14.752183\n",
      "1000       15.182122    13.332743    16.562214\n"
     ]
    }
   ],
   "source": [
    "df = pd.DataFrame.from_dict(results)\n",
    "\n",
    "writer = pd.ExcelWriter(outputs_dir/'PrecipTable_{}.xlsx'.format(select_data))\n",
    "\n",
    "for i, d in enumerate(durations):\n",
    "    table = pd.pivot_table(df[df['duration']==d], values = 'value', index=['TR'], columns=['statistic'])\n",
    "    table.index.name='Tr'\n",
    "    table.columns.name = None\n",
    "    table = table.sort_values(by=['Expected Value'])\n",
    "    table.to_excel(writer, sheet_name='AreaDepths_{}'.format(dur_names[i]))\n",
    "    print(table)\n",
    "    \n",
    "writer.save()"
   ]
  },
  {
   "cell_type": "markdown",
   "metadata": {},
   "source": [
    "---"
   ]
  },
  {
   "cell_type": "markdown",
   "metadata": {},
   "source": [
    "# END"
   ]
  }
 ],
 "metadata": {
  "kernelspec": {
   "display_name": "Python 3",
   "language": "python",
   "name": "python3"
  },
  "language_info": {
   "codemirror_mode": {
    "name": "ipython",
    "version": 3
   },
   "file_extension": ".py",
   "mimetype": "text/x-python",
   "name": "python",
   "nbconvert_exporter": "python",
   "pygments_lexer": "ipython3",
   "version": "3.7.1"
  },
  "nteract": {
   "version": "0.12.3"
  }
 },
 "nbformat": 4,
 "nbformat_minor": 2
}<|MERGE_RESOLUTION|>--- conflicted
+++ resolved
@@ -462,11 +462,7 @@
       "117 orb5yr04da.zip\n",
       "118 orb5yr04dal.zip\n",
       "119 orb5yr04dau.zip\n",
-<<<<<<< HEAD
       "81 Seconds\n"
-=======
-      "70 Seconds\n"
->>>>>>> 9fe70937
      ]
     }
    ],
