{
 "cells": [
  {
   "cell_type": "markdown",
   "metadata": {},
   "source": [
    "# Precipitation Frequency Table\n",
    "\n",
    "__Description__: Auto-retrieve [NOAA Atlas 14](https://hdsc.nws.noaa.gov/hdsc/pfds/pfds_gis.html) precipitation statistics from [FTP](ftp://hdsc.nws.noaa.gov/pub/hdsc/data/) and calcualte the area-averaged precipitaiton frequency table for the area of interest (AOI).\n",
    "\n",
    "__Input__: A vector polygon of the AOI, the NOAA Atlas 14 [volume](https://hdsc.nws.noaa.gov/hdsc/pfds/pfds_temporal.html) number, and durations of interest.\n",
    "\n",
    "__Output__: A spreadsheet with tabs for each duration. Each tab contains a table for the given duration with area-averaged precipitation and confidence limits.\n",
    "\n",
    "---"
   ]
  },
  {
   "cell_type": "markdown",
   "metadata": {},
   "source": [
    "## Load Libraries, Parameters, and Data:"
   ]
  },
  {
   "cell_type": "markdown",
   "metadata": {},
   "source": [
    "### Libraries:"
   ]
  },
  {
   "cell_type": "code",
   "execution_count": 1,
   "metadata": {
    "collapsed": true
   },
   "outputs": [],
   "source": [
    "import sys\n",
    "sys.path.append('core')\n",
    "from hydromet import*"
   ]
  },
  {
   "cell_type": "markdown",
   "metadata": {},
   "source": [
    "### Parameters: "
   ]
  },
  {
   "cell_type": "markdown",
   "metadata": {},
   "source": [
    "#### Papermill (site specific):"
   ]
  },
  {
   "cell_type": "code",
   "execution_count": 2,
   "metadata": {
    "collapsed": true
   },
   "outputs": [],
   "source": [
<<<<<<< HEAD
    "## Atlas 14 volume number:\n",
    "volume = 2\n",
    "\n",
=======
    "### Atlas 14 volume number:\n",
    "volume = 2\n",
    "#sub_voume = 1 # For volume 5 (selected Pacific Islands) the user must specify a sub-volume number in get_volume_code\n",
    "\n",
    "### Vector polygon information (.geojson, .shp, or .gdb):\n",
    "polygon = 'HUC12.shp'\n",
>>>>>>> 5c0d1318
    "\n",
    "## Vector polygon information (.geojson, .shp, or .gdb):\n",
    "polygon = 'HUC12.shp'\n",
    "\n",
    "\n",
    "## Paths:\n",
    "root_dir = pl.Path(os.getcwd())\n",
    "inputs_dir = root_dir/'Inputs'\n",
    "datarepository_dir = root_dir/'DataRepository'\n",
    "polygon_dir = inputs_dir/polygon\n",
    "outputs_dir = root_dir/'Outputs'"
   ]
  },
  {
   "cell_type": "markdown",
   "metadata": {},
   "source": [
    "#### Global (project specific):"
   ]
  },
  {
   "cell_type": "code",
   "execution_count": 3,
   "metadata": {},
   "outputs": [],
   "source": [
    "noaa_data_crs = {'init':'epsg:4326'} \n",
    "\n",
    "# If geopandas cannot read the projection info, add proj4 string here\n",
    "brute_force_projection = None\n",
    "\n",
    "durations = ['06h', '12h', '24h', '04d'] \n",
    "dur_names = ['6hr', '12hr', '24hr', '96hr']\n",
    "\n",
    "vol_code_filename = 'NOAA_Atlas_Volume_Codes.json'"
   ]
  },
  {
   "cell_type": "markdown",
   "metadata": {},
   "source": [
    "### Load Atlas 14 volume code from json:"
   ]
  },
  {
   "cell_type": "code",
   "execution_count": 4,
   "metadata": {},
   "outputs": [
    {
     "name": "stdout",
     "output_type": "stream",
     "text": [
      "NOAA Atlas 14 Volume Code: orb\n"
     ]
    }
   ],
   "source": [
    "vol_code = get_volume_code(datarepository_dir, vol_code_filename, volume)"
   ]
  },
  {
   "cell_type": "markdown",
   "metadata": {},
   "source": [
    "## Read Vector Polygon:"
   ]
  },
  {
   "cell_type": "markdown",
   "metadata": {},
   "source": [
    "### Load as a geodataframe:"
   ]
  },
  {
   "cell_type": "code",
   "execution_count": 5,
   "metadata": {},
   "outputs": [
    {
     "data": {
      "text/html": [
       "<div>\n",
       "<style scoped>\n",
       "    .dataframe tbody tr th:only-of-type {\n",
       "        vertical-align: middle;\n",
       "    }\n",
       "\n",
       "    .dataframe tbody tr th {\n",
       "        vertical-align: top;\n",
       "    }\n",
       "\n",
       "    .dataframe thead th {\n",
       "        text-align: right;\n",
       "    }\n",
       "</style>\n",
       "<table border=\"1\" class=\"dataframe\">\n",
       "  <thead>\n",
       "    <tr style=\"text-align: right;\">\n",
       "      <th></th>\n",
       "      <th>TNMID</th>\n",
       "      <th>METASOURCE</th>\n",
       "      <th>SOURCEDATA</th>\n",
       "      <th>SOURCEORIG</th>\n",
       "      <th>SOURCEFEAT</th>\n",
       "      <th>LOADDATE</th>\n",
       "      <th>GNIS_ID</th>\n",
       "      <th>AREAACRES</th>\n",
       "      <th>AREASQKM</th>\n",
       "      <th>STATES</th>\n",
       "      <th>...</th>\n",
       "      <th>NAME</th>\n",
       "      <th>HUTYPE</th>\n",
       "      <th>HUMOD</th>\n",
       "      <th>TOHUC</th>\n",
       "      <th>NONCONTRIB</th>\n",
       "      <th>NONCONTR_1</th>\n",
       "      <th>SHAPE_Leng</th>\n",
       "      <th>SHAPE_Area</th>\n",
       "      <th>Area_SQMI</th>\n",
       "      <th>geometry</th>\n",
       "    </tr>\n",
       "  </thead>\n",
       "  <tbody>\n",
       "    <tr>\n",
       "      <th>0</th>\n",
       "      <td>{B1EF0C55-72ED-4FF6-A3BA-97A87C6A6C47}</td>\n",
       "      <td>None</td>\n",
       "      <td>None</td>\n",
       "      <td>None</td>\n",
       "      <td>None</td>\n",
       "      <td>2013-01-18</td>\n",
       "      <td>0</td>\n",
       "      <td>12663.63</td>\n",
       "      <td>51.25</td>\n",
       "      <td>AL</td>\n",
       "      <td>...</td>\n",
       "      <td>Pond Creek</td>\n",
       "      <td>S</td>\n",
       "      <td>NM</td>\n",
       "      <td>031401030102</td>\n",
       "      <td>0.0</td>\n",
       "      <td>0.0</td>\n",
       "      <td>0.396873</td>\n",
       "      <td>0.004859</td>\n",
       "      <td>19.786849</td>\n",
       "      <td>POLYGON ((893772.5521249808 -957906.1193751553...</td>\n",
       "    </tr>\n",
       "    <tr>\n",
       "      <th>1</th>\n",
       "      <td>{F0D9874D-52BA-4FDC-A5E6-E259B627764D}</td>\n",
<<<<<<< HEAD
       "      <td>None</td>\n",
       "      <td>None</td>\n",
       "      <td>None</td>\n",
       "      <td>None</td>\n",
=======
       "      <td>None</td>\n",
       "      <td>None</td>\n",
       "      <td>None</td>\n",
       "      <td>None</td>\n",
>>>>>>> 5c0d1318
       "      <td>2013-01-18</td>\n",
       "      <td>0</td>\n",
       "      <td>37030.62</td>\n",
       "      <td>149.86</td>\n",
       "      <td>AL</td>\n",
       "      <td>...</td>\n",
       "      <td>Lightwood Knot Creek</td>\n",
       "      <td>S</td>\n",
       "      <td>NM</td>\n",
       "      <td>031401030103</td>\n",
<<<<<<< HEAD
       "      <td>0.0</td>\n",
       "      <td>0.0</td>\n",
=======
       "      <td>0.0</td>\n",
       "      <td>0.0</td>\n",
>>>>>>> 5c0d1318
       "      <td>0.845522</td>\n",
       "      <td>0.014214</td>\n",
       "      <td>57.860117</td>\n",
       "      <td>POLYGON ((890041.6861447804 -945080.4616722828...</td>\n",
       "    </tr>\n",
       "  </tbody>\n",
       "</table>\n",
       "<p>2 rows × 21 columns</p>\n",
       "</div>"
      ],
      "text/plain": [
       "                                    TNMID METASOURCE SOURCEDATA SOURCEORIG  \\\n",
       "0  {B1EF0C55-72ED-4FF6-A3BA-97A87C6A6C47}       None       None       None   \n",
       "1  {F0D9874D-52BA-4FDC-A5E6-E259B627764D}       None       None       None   \n",
<<<<<<< HEAD
       "\n",
       "  SOURCEFEAT    LOADDATE  GNIS_ID  AREAACRES  AREASQKM STATES  ...  \\\n",
       "0       None  2013-01-18        0   12663.63     51.25     AL  ...   \n",
       "1       None  2013-01-18        0   37030.62    149.86     AL  ...   \n",
       "\n",
=======
       "\n",
       "  SOURCEFEAT    LOADDATE  GNIS_ID  AREAACRES  AREASQKM STATES  ...  \\\n",
       "0       None  2013-01-18        0   12663.63     51.25     AL  ...   \n",
       "1       None  2013-01-18        0   37030.62    149.86     AL  ...   \n",
       "\n",
>>>>>>> 5c0d1318
       "                   NAME HUTYPE HUMOD         TOHUC NONCONTRIB  NONCONTR_1  \\\n",
       "0            Pond Creek      S    NM  031401030102        0.0         0.0   \n",
       "1  Lightwood Knot Creek      S    NM  031401030103        0.0         0.0   \n",
       "\n",
       "   SHAPE_Leng  SHAPE_Area  Area_SQMI  \\\n",
       "0    0.396873    0.004859  19.786849   \n",
       "1    0.845522    0.014214  57.860117   \n",
       "\n",
       "                                            geometry  \n",
       "0  POLYGON ((893772.5521249808 -957906.1193751553...  \n",
       "1  POLYGON ((890041.6861447804 -945080.4616722828...  \n",
       "\n",
       "[2 rows x 21 columns]"
      ]
     },
     "execution_count": 5,
     "metadata": {},
     "output_type": "execute_result"
    }
   ],
   "source": [
    "gdf = gpd.GeoDataFrame.from_file(polygon_dir)\n",
    "gdf.head(2)"
   ]
  },
  {
   "cell_type": "markdown",
   "metadata": {},
   "source": [
    "### Add filtering if desired"
   ]
  },
  {
   "cell_type": "code",
   "execution_count": 6,
   "metadata": {},
   "outputs": [],
   "source": [
    "filter_field = 'HUC12'        # Attribute with in the vector polygon used for data selection\n",
    "select_data = '020700100204'  # Value within the filter_field used for data selection\n",
    "gdf_slice_column = 'STATES'   # Column within the vector polygon to plot"
   ]
  },
  {
   "cell_type": "markdown",
   "metadata": {},
   "source": [
    "### Determine projection:"
   ]
  },
  {
   "cell_type": "code",
   "execution_count": 7,
   "metadata": {},
   "outputs": [
    {
     "name": "stdout",
     "output_type": "stream",
     "text": [
      "Vector Layer crs = +proj=aea +lat_1=20 +lat_2=60 +lat_0=40 +lon_0=-96 +x_0=0 +y_0=0 +datum=NAD83 +units=m +no_defs=True \n"
     ]
    }
   ],
   "source": [
    "with fiona.collection(polygon_dir, 'r') as layer:\n",
    "    try:\n",
    "        vector_crs_prj = Proj(layer.crs).srs\n",
    "        print('Vector Layer crs = {}'.format(vector_crs_prj))\n",
    "        \n",
    "    except RuntimeError as e:\n",
    "        vector_crs_prj = brute_force_projection\n",
    "        print('Runtime Error: {}...setting projection as {}'.format(e, brute_force_projection))"
   ]
  },
  {
   "cell_type": "markdown",
   "metadata": {},
   "source": [
    "### Extract the area of interest, reproject, and plot:"
   ]
  },
  {
   "cell_type": "code",
   "execution_count": 8,
   "metadata": {},
   "outputs": [
    {
     "data": {
      "image/png": "iVBORw0KGgoAAAANSUhEUgAAA0IAAAHzCAYAAAANV62NAAAABHNCSVQICAgIfAhkiAAAAAlwSFlzAAALEgAACxIB0t1+/AAAADl0RVh0U29mdHdhcmUAbWF0cGxvdGxpYiB2ZXJzaW9uIDMuMC4yLCBodHRwOi8vbWF0cGxvdGxpYi5vcmcvOIA7rQAAIABJREFUeJzs3Wd4HNX99vHvUZdVLNmW5N47Nrax6c2mhJIQUiABEgihBfKQAoSQQhJSCCGEQP6EUJJA6KaYYropNrgXufciS1ax1Xtb7e55XuzayLKsYpXZcn+uay+0s3Nm7hnJYn46Z84Yay0iIiIiIiLhJMLpACIiIiIiIr1NhZCIiIiIiIQdFUIiIiIiIhJ2VAiJiIiIiEjYUSEkIiIiIiJhR4WQiIiIiIiEHRVCIiJBwhgTb4x52xhTaYx51ek8Pc0Yc58x5qdO55CuMcZkGGO2GWNinc4iItKcCiERkVYYYxYZY8oD7OLtMiAD6G+tvbzlh8aYe4wxz3dkQ8aYa40xS7o7YAf33W5OY0wacA3whP/9bGNMXrPPFxljGowx1caYKmNMpjHmF535fhmf+40xpf7XX40xxv/ZeGPMW8aYYmNMmTHmQ2PMhBbtbzPGHPAXpk8d3LcxZrgxpqbFyxpj7mjW9ipjTI4xptYY86Yxpl+zz/oZY97wf5ZjjLmq2WeDjDHzjTEF/m2ObJEp1p+lyp/t9hafn2uM2W6MqTPGLDTGjGj22d+MMbv853S7MeaaFm2n+89znf+/01s5pzH+toe+V9baQmAhcFPHvjMiIr1DhZCISAv+i8szAQt8tZ11I3sh0kEjgJ3WWncv7rNVxpioHt7FtcB71tr6Nta51VqbBAwC7gCuAN47WMx0wE3A14BpwPHAV4Af+D9LAeYDE/AVn6uAtw42NMZcAPwCOBcYCYwGfg9grd1nrU08+AKmAl5gnr/tcfgKvKv9264D/tUs16OAy//Zd4DH/G3wb+cD4JtHOaZ7gHH4flbmAD83xlzo3+8A4HXgN0A/YA3wcrO2tcAlQF/ge8A/jDGn+dvG+I//eSAVeAZ4y7+8uTuBolZyvcAX51ZEJDBYa/XSSy+99Gr2An4LLAX+DrzT4rP/AY8B7+G7cDwPiAX+BuwDCoHHgXj/+qnAO0AxUO7/emgb+54ELAIqgC3AV/3Lf4/v4rgJqAGub6XtPcDzzd5b4GZgl3/fjwLGv48GwOPfVoV//baOYzaQB9wFHACe8y//CrDen3cZcHyz/d8F5APVwA58RcOFLY5jw1HOw6fAd5u9nw3kNXu/CLihRZvh+IqKr3Tw+7wMuKnZ++uBFUdZt5//fPb3v38R+HOzz88FDhyl7e+Ahc3e/xl4sdn7Mf5zkgQk+L8e3+zz54C/tNhmlD/PyBbL84EvNXv/R2Cu/+ubgGXNPksA6oGJR8k9H7jD//WX/Ns2zT7fB1zY7P0oYBtwUfPvVbO8dcAIp/9966WXXnodfKlHSETkSNfg+wv2C8AFxpiMFp9fBdyL78J1CXA/MB6YDowFhuArpsDX8/40vr/QD8d34fnP1nZqjIkG3gYWAOnAj4AXjDETrLW/w3cB/bL19TT8t4PH8hXgRHy9Ht8CLrDWbsNXIC33byvFv25bxwEwEF9BMAK4yRhzAvAUvr/098fXyzHfPzxrAnArcKL19dpcAGRbaz9ocRzTjpJ7Kr7iqcOstfvw9XKcCWCMOcMYU9FGk+OADc3eb/Ava81Z+Aqd0jbaZhhj+rfS9hp8PSit7tdauwd/8eN/eay1OzuY6xBjTCowuI1jarnfWmBPa9s2xsTj+7nZ0qztRmutbbbaxhZtHwF+he9n/DDW14u5G9/PoYhIQFAhJCLSjDHmDHwX+q9YazPxXShe1WK1t6y1S621XqARuBG4zVpbZq2txnehfwWAtbbUWjvPWlvn/+xe4Oyj7P4UIBHfX/9d1tpP8fUgXdmFQ/qLtbbCXyQsxFfktHbcpq3j8PMCv7PWNlrfkLUbgSestSuttR5r7TP+83EKvt6mWGCyMSbaWpvtv+DvqBR8PUmdVYCvWMNau6RZkdeaRKCy2ftKILHl0DpjzFB8vWm3t9MWfMVx87Zn4hvi9lobbQ+2T2rns/YktsjSsm1ntv04vqLpw460NcZ8HYiy1r7RRr5qfN9XEZGA0NNjvEVEgs33gAXW2hL/+xf9yx5qtk5us6/TgD5AZrPrZwNEAhhj+vjbXohvmBxAkjEm0lrrabHvwUCuv8A6KAdfz8yxOtDs6zq+uFhuqc3j8Cu21jY0ez8C+J4x5kfNlsUAg621nxnfjG/3AMcZYz4EbrfWFnQwdzkdu/hvaQi+IW8dUQMkN3ufDNQ07/XwT9qwAPiXtfaldtrCkcXb94B51tqaNtoebF+Nr9g82mftObiPZHxDH1u2bWu/hxhjHgCmAHOanYujtjXGJAB/BS5uJ18SviGUIiIBQT1CIiJ+/uFA3wLO9s+4dQC4DZhmjGk+pKf58KASfEOBjrPWpvhffa3vJnnw3cQ/ATjZWpuMb4gV+IqMlgqAYcaY5r+bh+O7N6O72Rbv2zuO1trkAvc2Wz/FWtvnYMFgrX3RWnuwh83iG3rX2nZasxHfMLEOM8YMA2YCizvYZAuHD9WaxhdDwQ4ONVsAzLfW3tuBtoXNhs4d/Hm6nMOHxR3R1hgzGl/v2U7/K8oYM+5ouY7GWlsO7G/jmFruNwHf/UnNj/n3+O7x+ZK1tqpF5uNb9JYd718+Dt+EEYv9/2ZeBwb5/w2N9G83Ct9wy+bD9kREHKVCSETkC1/DN6RrMr4hZNPxTSywGN99Hkfw9978G3jIGJMOYIwZ4p9VDHx/Ba8HKvxTJP+ujf2vxDcBw8+NMdHGmNn4ZvGa28Xjak0hMPTgrF8dOI7W/Bu42RhzsvFJMMZ82RiTZIyZYIw5x/imlG7Adw4O9oAVAiNbFHwtvcfRhxAexhjTxxhzNr5ZzVb523bEs8Dt/uMcjK9o/Z9/m8n4hoUttdb+4ihtrzfGTPYXTHcfbNvM1/H1gCxssfwF4BJjzJn+YuQPwOvW2mr/fTuvA3/wn8/TgUvxTZhw8Hjj8BVOALH+981z3W2MSTXGTMQ3fPFgrjeAKcaYb/rb/BbffT/b/dv9Jb5hoOc3L+j8FuH7/v3Yfw/Yrf7lnwKbgWF88W/mBnzf4+l80Xt6Er57xHJaOZciIo5QISQi8oXvAU9b3/THBw6+8E1u8J02poy+C9+N4CuMMVXAx/h6gQAeBuLx9biswDf1caustS5803Vf5F//X8A1By9Uu9mn+P6af8AYc3AYYFvH0VreNfgutP+JbyjbbnzTXoPvQv0v+I7jAL7JH37l/+zgw2BLjTFrj7L5Z4GL/b0qR/NPY0w1vovuh/FNT33hwaGF/kKjpo32T+CbnGITvov5d/3LwFfEnAh83xz+PKDh/mP/AN9wsIX4hi/mcGSR+z3g2RYTDGCt3YJvsooX8E01nQT8sNkqP8T3M1MEvATc4m9zUD1fDIPbzuGTE/wO331tOcBnwAP+rFhri/FNu30vvu/XyRx+D9if8fVA7mp2vL/yt3Xh+0PBNfiKu+uAr/nvZXO3+PdSBnj97w8Wv9/Bd9+RiEjAMC1+P4uIiAQEY8yfgSJr7cNOZ5Fj5+9h/AyY0eIeMxERR6kQEhERERGRsKOhcSIiIiIiEnZUCImIiIiISNhRISQiIiIiImEnqB6oOmDAADty5MgubaO2tpaEhITuCSSt0jnueTrHvUPnuefpHPcOneeep3PcO3See14onOPMzMwSa21ae+sFVSE0cuRI1qxZ06VtLFq0iNmzZ3dPIGmVznHP0znuHTrPPU/nuHfoPPc8nePeofPc80LhHBtjOvTMMg2NExERERGRsKNCSEREREREwo4KIRERERERCTsqhEREREREJOyoEBIRERERkbCjQkhERERERMKOCiEREREREQk7KoRERERERCTsqBASEREREZGwo0JIRERERETCTruFkDEmzhizyhizwRizxRjze//yc40xa40x640xS4wxY1tpG2OMedoYs8nffnaLz540xuw0xmw3xnyzW49MRERERETkKKI6sE4jcI61tsYYEw0sMca8DzwGXGqt3WaM+SFwN3Bti7Y3Alhrpxpj0oH3jTEnWmu9wK+BImvteGNMBNCvm45JRERERESkTe0WQtZaC9T430b7X9b/SvYv7wsUtNJ8MvCJfztFxpgKYBawCrgOmOj/zAuUHPNRiIiIiIiIdILx1TntrGRMJJAJjAUetdbeZYw5E3gTqAeqgFOstVUt2t0EnA9cCQwD1gHX4yuONgGvArOBPcCt1trCVvZ9E3ATQEZGxsy5c+ce04EeVFNTQ2JiYpe2IW3TOe55Ose9Q+e55+kc9w6d556nc9w7dJ57Xiic4zlz5mRaa2e1t16HCqFDKxuTArwB/Aj4A3C/tXalMeZOYIK19oYW60cBDwBzgBx8vUlPAEuBYuAya+08Y8ztwAxr7dVt7X/WrFl2zZo1Hc7bmkWLFjF79uwubUPapnPc83SOe4fOc8/TOe4dOs89T+e4d+g897xQOMfGmA4VQh25R+gQa22FMWYRcBEwzVq70v/Ry8AHrazvBm5rFmoZsAsoBerwFVXg6xm6vjNZREREREREjlVHZo1L8/cEYYyJB84DtgF9jTHj/aud71/Wsm0fY0yC/+vzAbe1dqv/vqO38Q2LAzgX2NrFYxEREREREemQjvQIDQKe8d8nFAG8Yq19xxhzIzDPGOMFyvFNfoAx5qvALGvtb4F04EP/OvlA86FvdwHPGWMexjdM7vvddVAiIiIiIiJt6ciscRuBGa0sf4MvhrY1Xz4fmO//OhuYcJTt5gBndS6uiIiIiIhI13XqHiERERERkXDX0OThX4v2UN3QxM8vmEh8TKTTkeQYqBASEREREekgl9vLz17dwDsb9wPwzLJsJg9O5sYzR/OV4wcTGWFabef1WhbuKOLdTfupbXQTGWEYPSCRcRmJnDF2AP0TY3vzMAQVQiIiIiIiHbL9QBW3vbyBbfu/eHSm18Lm/Cp+Mnc9D3+8i19fPInzJmcc+ryoqoHPdhbz5OdZ7CqqaXW7MZERXH3qCO7+8iSMab2Qku6nQkhEREREpA0ut5d/L87iHx/vwuXxHnW9vSW13PDsGkb278OoAQnsKa5lX1ld+9v3ePnvkr0cNziZb5wwtDujSxtUCImIiIiIHEVWcQ23PL+WHYXVHW6TXVpHdmn7BVBLv3lzMzNHpDKif0Kn20rntfscIRERERGRcGOt5a31+XzjsWWdKoK6otbl4Y5XNuDx2l7ZX7hTj5CIiIiISDNFVQ386o3NfLytsNf3vSannI+2HuDCKYN6fd/hRoWQiIiIiIQ9l9vL+twKFmw5wKuZeVTWNzmW5aOtRSqEeoEKIREREREJKx6vZd2+ctbtq6CwqoFN+ZWsz62g0X30iRB607y1eXxz5hBOGzPA6SghTYWQiIiIiIQcay21Lg+NTR5KalzsKqpm2Z5SthRUsaeohppGt9MR23Tri+v46Laz9HyhHqRCSERERERCRp3LzUMf7eS1zDzK65wb3tZVZbUu/vjOVh769nQ9W6iHqBASERERkaC340A1H28r5MWV+8ivqHc6Trd4c30Bt54zjrHpiU5HCUkqhEREREQkKO2vrGf++gKW7inl853FTsfpdhEGkuN0ud5TdGZFREREJKhUNTTx9wU7eWFlDk2e0H3mzqRByaQnxzkdI2SpEBIRERGRoLFgywF+/eZmiqsbnY7S42zo1ngBIcLpACIiIiIi7amsa6Kgop6bnssMiyIIYFdRNYVVDU7HCFnqERIRERGRgFNS08jC7UUszypl+/5qckpruXmCi3C6fG3yWO6at5HHvzuTuOhIp+OEnPD5SRIRERGRgGatZU1OOf9ZnMVHWwvxamgYi3YU853/rOT0Mf3xWkiIjaJvfDQjB/Th+KEpJMbqcv5Y6cyJiIiISLusteSV1zM0Nb5HnmuTW1bHPfO38Mn2om7fdrDLzCknM6f8iOURBsZnJHHCiFSmDO7LRVMGkpoQ40DC4KRCSERERETatCa7jJ+9uoHs0jqOG5zMBccN5MIpAxmfkdTlbXu8lpdW7ePed7dR3+TphrThw2th+4Fqth+oBiCntJZfXjzJ4VTBQ4WQiIiIiBxVXnkd3396NdWNbgC2FFSxpaCKv3+0k9PH9uf28ycwc0Rqp7dbUefilTW5PLcih9yy0HgAqtO2FFQ5HSGoqBASERERkVZ5vJb73tt+qAhqaenuUpbuXsZJI/tx3zenMiYtsc3t1Ta6WbyrmLc37ufjrYU0ur09ETtsbSmoxFrbI0MXQ5EKIRERERE5QlFVAz+eu44VWWXtrrsqu4yr/r2Ca08bxdWnjjjiBv7yWhcPfrSDV9fkqfjpQeV1TeSV1zOsXx+nowQFFUIiIiIichiX28utL61j1d72i6CDCqsauf+D7fx3SRY/v3AiY9IS8FrYV1rHw5/s1PC3XlJZ38Qwp0MECRVCIiIiInJIaU0jNz+fyersI2cp64iSGhc/f21jN6eSjjpQ2cCUIX2djhEUIpwOICIiIiKB40/vbjvmIkict3W/JkzoKBVCIiIiIgJAncvNu5v2Ox1DumBTfqXTEYKGCiERERERAaC0xoVLkxkEteV7Sqmsa3I6RlBQISQiIiIiAERH6tIw2NU0urn2f6vIr9DkFO3RT7uIiIiIABAZoefPhIJ1+yr48v8tpqHJ43SUgKZCSEREREQAdOEcQirqmthSoIkT2qJCSEREREQAFUKhpjPPgQpHKoREREREBIDc8jqnI0g3+nhbodMRApoKIREREREB0PODQkxmTjnL9pQ4HSNgqRASERERERqaPLyxNt/pGNLN7ntvO9Zap2MEJBVCIiIiIsLzK3I4UNXgdAzpZpvyK1mpe4VapUJIRERERHgtM8/pCNJD/rN4r9MRApIKIREREZEw5/VasoprnY4hPWTl3lKnIwQkFUIiIiIiYe7RhbtxebxOx5AeUt3gpqbR7XSMgKNCSERERCSM7ThQzUMf73Q6hvSwV1bnOh0h4KgQEhEREQljr2Xm4tWkYiHvwQU72Fui4Y/NqRASERERCVOrs8t4amm20zGkF9S6PNz12kanYwSUKKcDiIiIiMixq3O5ufO1jazJLqPe5aG60U2kMZw5bgA/OW8804elHFrXWkt2aR2f7Shi+4FqFu8qwaPuoLCRW17ndISAokJIREREJEjVNLq57unVrMo+/DkxbmtZuKOYhTuKmTUilYF949iQV0FpjYs6l8ehtOK0mgZNmNCcCiERERGRIGSt5ZevbzqiCGppTU55LyWSQHfNaSOcjhBQdI+QiIiISBB6ZU0ub28ocDqGBIkJGUn8+NxxTscIKCqERERERIJMfkU9v31ri9MxJEj0iYnk0e/MIDYq0ukoAUVD40REREQ6Yd2+cp5bnkNhdQMxkRHMHJHKaLeH4upGYiIjqHG5qW104/ZY3F4vNQ1uqhqaqG300C8xhkF94xia2ofE2GO/DHt04W4a3XoAqrRv4sAkHrlyBmPTk5yOEnBUCImIiIi0o97l4eXV+/hkexFLd5cc9tydhTuKuWOqmx/e+3GHtxcVYTht7ABG9OtDTFQEZ49P47Qx/YmKbH+wzr7SOuau2ncshyFhZvqwFJ657iT6xkc7HSUgqRASERERacPeklpufi6THYXV3bZNt9fy+c7iQ+//u2Qv4zMSeeraExma2qfNtiuySvUAVGnX9GEpPHv9SSTHqQg6GhVCIiIiIkeRW1bH5Y8vp6Smscf3tbOwhkv/uZTZE9Kx1mKMYXBKHCcMT+Ws8WlERhgA9lc29HgWCW6j0xJ4+toTVQS1Q4WQiIiEBWsta/eVs6uwhuMG92Xq0L5OR5IAV1nfxK0vru2VIuig0loX89bmHbF85ohUjh/aF2th0Y6iXssjwadvfDT/u/YkUhNinI4S8FQIiYhIyLPW8vePdvLIp7sB3/0Z/7hiBl8+fpDDySQQ1Ta6eXN9Pv9dvJesklqn4wCQmVNOpp4HJO0wBh6+YjrD+7c9vFJ8VAiJtKLR7eHxRVm4vV6OG5zMeZMyOnQDq4gEnk15lfz1w+0s3lVyaJnba/nRS2upbpjKFScNdzCdBJolu0q4/ZX1FFX3Xi+QSHe58czRzJmQ7nSMoKFCSKQVe4pqeejjnYfeD+sXz+3nj+eS4werIBLpBdZaiqsbySqppaHJQ3RkBG6vxe3x4vZaPF7r/6/XP0WxxQAXTR10aHakepeHBxfs4D9L9ra6D6+FX7y+ie0HqvnNVyYfuv9CwlNuWR3/98kuXs08cliaSDCIijDccMYop2MEFRVCIq1weQ5/NkNuWT23vbyBv324kxvPHMW3TxxOfIweSibSHSrrmvjd/M0s2V1KbaMbj9fS5PVij2FWrL9+uIPbzh9PY5OHp5dmk19R326b/y3LprzOxc++NIFh/TScJNx8sHk/z6/Yx/KsUjyaik2C2PB+fUhPjnM6RlBRISTSipij9PrkV9Rzz9tbeeTT3dwyewzXnzEKY/RXZJFjVVXfxFcfXUJOaV23bK+s1sVv3tzc6XZvrS/g462FPHLVDM6ZmNEtWSTwrd1Xzs3Pr3U6hki3yFAR1Gka4yPSin1lbd8cW1rr4k/vbuPXb26mocnTS6lEQoe1lvs/2E5OWV23FUFdVevycN3/1vDDFzJZvKsYr3oHQlpxdSO3v7ze6Rgi3WZ0WoLTEYKOCiGRFrxey78W7enQui+u3Mdljy+jos7Vw6lEQstLq3J5rIP/znrbe5sOcPV/V3HmXxfytw93UNCB4XUSXDxey43PriE7QIpwka5KiInkR+eMczpG0FEhJNJMvcvDPW9vYWNeZYfbbM6v4vpn1lBZ39SDyURCg8vt5Z75W/jVG5ucjtKu/Ip6/rlwN7MfWMTdb25ib4BMoyxdY63l4Y93sj63wukoIt3mO6eMYGBfDY3rLN0jJAIUVTUwb20+L6zMIa+883/9zcwp5+uPLuWvlx3PrJH9eiChSGh4bkUO/1uW7XSMTnF5vDy/Yh8vrNzH+ZMyuGX2GGYMT3U6lhyDkppGfvfWFt7dtN/pKCLd6ooThzkdISipEJKwtjGvgoc+2slnO4vp6u0AWSW1XPb4cq47fRS/vHgi0ZpmW+QwRdUN/G9Z61NZBwNrYcHWQhZsLeTEkancdNYYzpuUrglTgoDHa5m7eh9//WCHeu8l5EwblsLotESnYwSldgshY0wc8DkQ61//NWvt74wx5wIP4BteVwNca63d3aJtDPAEMAvwAj+x1i5qsc58YLS1dkrXD0ek495Yl8ftr2w4pil62/LU0r1syKvgN1+ZzPRhKd27cZEg1ej2cNW/V5JbFhr326zOLmd19hpOHtWP288fz8mj+zsdSY5iZVYpf3p3G5vyOz7kWSSYDE2JdzpC0OrIn6wbgXOstdOA6cCFxphTgMeA71hrpwMvAne30vZGAGvtVOB84EFjzKF9GmO+ga+IEulV2SW13PXapm4vgg7KzCnna48u5e8LdmB7aiciQeS9TfvZXRR6v+5X7i3j20+u4Kdz12kGyQCzu6iGG59dw7efXKEiSELanuLQ+93aW9othKzPwTMc7X9Z/yvZv7wvUNBK88nAJ/7tFAEV+HqHMMYkArcDf+pCfpFj8qd3tx7x0NSe8H+f7ubXb24mt6wOr9dircXt8VJa00heeR25ZXXUu3TxJKHN7fHy3yXBOySuI95cX8CWAl1sB4Lcsjp++fpGLnj4cz7aWuh0HJEet/1ANZtV7B+TDt0jZIyJBDKBscCj1tqVxpgbgPeMMfVAFXBKK003AJcaY+YCw4CZ/v+uAv4IPAho7krpVW+tz+fjbUW9tr8XV+7jxZX7jvp5bFQE4zISSYyN4qvThnD5rKG6v0hCyr3vbWNzfpXTMXrciytzmTlCk6U4ZWtBFf9cuIsPNh/o8j2fIsHmkU938cTVs5yOEXRMZ4btGGNSgDeAHwF/AO73F0V3AhOstTe0WD8K331Ec4AcfL1JT/i//qO19hJjzEjgnaPdI2SMuQm4CSAjI2Pm3LlzO3WALdXU1JCYqBvKelIgn+OGJi97imvwBvBwtcEp8fRPiGlznUA+x6GkJ86z11rcHkuj20t9k4fkuCjioiO7dR+BpLrBTXbp0aedzoiHwtC4bYioiAgmDkyiN+ZO8FpLdYMbgKS4KCLa2Wko/85odHsprGpwfBKEUPpZDmQ6z62LNIbJg5PbX7EDQuH3xZw5czKtte1Whp0qhACMMb/D14tzs7V2jH/ZcOADa+3kdtouA24AzgZ+A7jw9UqlA8ustbPbaj9r1iy7Zs2aTuVtadGiRcye3eZupIsC9RzXNrq55JElZAX4s0AiDDx61QlcNHXQUdcJ1HMcarr7PP/1g+1HPKzXGDh/UgZnjBvACcNTiTCGkppG8ivqKalupLK+CbfX4vb6hnIO79eHORPSGZeR1G25PF5LblkdhVUNxEZHMi49kYTYrk8q6nJ7ueDhz9t8/s4dU908uCl0JjA9eVQ/nrnupB4tbktqGrnssWWHHgY6Nj2Rm84azTkT0xmQGNtqm2D+neH1WoqqG9lXVkdOaS35FfU0NHkpr3WxLrecXUU1PXa/Z2eE2s9yoNJ5Prq3bz2DqUP7dnk7wfz74iBjTIcKoY7MGpcGNFlrK4wx8cB5wP1AX2PMeGvtTnwTIWxrpW0ffMVWrTHmfMBtrd0KbMU32QLNeoRmd/TgRA7yei2Z+8o5UNlAVIRh6tC+DEmJb3U62wc+3BHwRRCA18Izy7PbLISkc7xe31/P65rcuD2W+iYPI/snEBPVO0MQvV7L08uyjyiC4PApmTvqz+9t55yJ6cwamUpSbBTJ8dEMTY0nPSmOgX3j2hxaWVTdwK7CGvaW1JJbXsfm/ErW5lRQ3+xG/8gIw3GDk5k4MInBKfEMSYnnpFH9GN6vT6emiv7HJzvD7iGkK/eWcccrG/jnVTO6dVrt8loXWSW1eLyWxz/bc6gIAt+kAD9/bSMAaUmxjE1L5ObZYzh7fFq37b934D/zAAAgAElEQVQ7LNtdwgsr9x3qCf3ajCHMnpB+xHr1Lg/vb97Pkt0lrM4uY39FA26NdRNp13+XZPHwFTOcjhFUOlJSDwKe8d8nFAG8Yq19xxhzIzDPGOMFyoHrAIwxXwVmWWt/i6+n50P/OvnA1T1xEBIedhVW865/5qmi6kYOVDZwoKoBl/vwSQ8unjqQe782ldRmw8tKahp5dU1ub0c+ZiuyynhwwQ6uPmUE6cl6UvSxqml086d3tjJ/QwF1LSal6BsfzXdPGc7PvjShx54Ds7uohmeXZ/PJtiLyK7p3LMen24v4dPuR97rFRUcwZXBfRvRPwBjfRAVur6Whycu2/VUdyuHxWjbmVbIx7/Cbbwcmx3HGuAGcPKofg1PiGZoaz7DUPkREHHn+Xlq1j0cXHln4hYN3N+3nhKWpfO/UEUR18n4/j9eys7Ca7QeqyCurJ6ukls35lezq4Ix7xdWNFFc3sjyrlG/MGMJJo/qRnhxLk9tLo9tDbJQzwzCX7ynlB89lUt3oPrTszfUFTBval1PG9OeMsQMor2tix4EqXlqVS1mty5GcIsFsfW6F0xGCTruFkLV2I3BEeWmtfQPf/UItl88H5vu/zgYmtLP9bEDPEJKj2pRXyZ/f28byrNIOrf/epgMs3V3KzWeP4azxAyisauDed7dRG2Szsz3y6W7+s3gv8245rdvG/YaD6oYmVmeXsWx3KW+uz6ekpvULqsr6Jh5duAdr4bbzx3d4ggprLfkV9RRXN1Lb6MHt9eL2WNxei8c/hK2qwc3WgirmZeb1yuyEzTU0eVmTU86anPJu3/aBqgZey8zjtcy8Q8vioiMYmBxH3/hokuOjiY2KYF9ZHTsLw3s61z++s5VHPt3Fry+exGUzhx5RbHu8lj3FNeSW1VFa4yKvop412WWsz604omg/Vq+vy+f1dfmAbzjRLb/5gMEp8YxOS2TK4GROH+srajtbrHWGtZZ1uRVc/8zqVo9rQ14lG/IqeeKzrB7LIBIuWv5hWNqnQZYSsLxey2Of7eHBBTs6PQNQZX0T93+wnfs/6JlsvaW+ycO3n1jOw1dM59xJGU7HCTjWWtbuK2dFVhkb8yrYUlBFXnnnel7+tWgPb60vYHRaAsnx0VhrafJY4qIjOTW+nvve24bL42V/RQM7i6rZV1qnYTrNNDR5DxumJV+oqGviztc2sia7nEtnDKakxsXqvWWsyColv6K+2wqejvJayCuvJ6+8ns93FvOvRXtI6RPNcYOTSY6Lpk9MFGeM68/Z49Pp186ELe3JzCnnyc/3sGx36WG9QCLSc1we/b+ps1QISUCqc7n5fy+sZeGOYqejOK660c31z6zhhjNGcceXJhAfE7ozjHVGSU0jv3p9U6furTma/Ir6VoeMjZ/q5okV+ku1dM3La3J5OUCH5lbUNbF09xe97fPW5hFh4PSxA/j6jCGkJ8WREBvJ8H596H+UiRgO8notz63IYcHWA4dtU0R6h8sdXCNfAoEKIQlI//58r4qgFv6zZC8fbytk3i2nOR3FEdZaSmpcbCmoZP76At7ZtF/DAER6gNfC4l0lLN5Vctjy0WkJTBqUzAnDUzl3YjojByQAvnvxVmeX8cRne1iRVeZEZBGBXh+KHQpUCElA+s8S/RW+Ndmldby+Np9xTgfpAeW1Lv65cDdrsstoaPLS5PX67rnx+O67qXN5Dj03RUR6X1ZxLVnFtby7cT9/fGcrU4YkMzA5nsycMsrrnH2Gj4j4hio7OSlKMFIhJAGnyePVBW8b9pXVMS7F6RTd5+B0wP9auDvoJrQQCWeb86vYnF/ldAwRaWb13nLOGDfA6RhBo3ceoiHSCUt2l7S/UpjqlxDDTWeNdjpGt/F6Lbe+uJYHPtyhIkhERKSLHvp4p9MRgooKIQk4zafmlcP94KzRDOvXx+kY3ea1zDze33zA6RgiIiIhYfv+KqzV7HEdpaFxElBWZpXy7sb9TscIWGPSEp2O0GUut5fMnHJeXZPLWxsKnI4jIiISMmpdHt7ZuJ9Lpg12OkpQUCEkAaPR7eHXb252OkZAG5Ia73SEY7ZwexHvb97P2xv2U9+kYXAiIiI94cdz1/H8ihxmDE/1PSMvLpq46AjOHp92xMOdw50KIQkYf/9oJ7uLwvtp9O2pDcIHE1Y1NHHfe9t5adU+p6OIiIiEPGth5d4yVu49fDr733xlMtefMcqhVIFJ9whJQNh+oIonP9eU2e1ZkRVcDyn8fGcx5z74mYogERERh32wWbcetKQeIQkIjy7cg+7ta9/fFuwkPiaKMU4H6aAfz11HhZ4vIiIi4riNeZU0ebxER6of5CCdCXFcbaObBVs0c1hH/fGdrRRUNlAf4NNNz8vMUxEkIiISIBrdXirr9f/l5lQIiePeXJ9Po9vrdIygUlrTyNf/tZQDlQ1ORzmCy+3lwQU7+NlrG5yOIiIiIs14vBp+05wKIXFUTaObhz/e5XSMoLT9QDXf/99qGgJoBjav1/LTl9fxyKe7NdRRREQkgAxMjiM9KdbpGAFFhZA46sEFOyiubnQ6RtDatr+K/ywOnEkmXlubx3ubNMxRREQk0Gj67COpEBLH7C6q5pll2U7HCHp/W7CTV1bnOh0DgD3Fmv5cREQkEE0alOR0hICjQkgcYa3l8c+y0FDV7vHLNzaRmVPW/oo9LEYz0YiIiASkmiB8FmFP01WL9Lomj5c7X9vIa5l5TkcJGR6v5c5XN1Je63I0x+CUeEf3LyIiIq3TvbtH0nOEpNc0NHl4e0MBTy3NZtv+KqfjhJycsjrcDnexnTluAJERRrPSiIiIBJhJg5KdjhBwVAhJu6y1VDe6qW5w0+T24vZaGt0eGpo81Lu81Lnc1Df53rvcXvrUuHjkk10U1zRSXN1IWa2Lyvom8ivqqW5Qt2xP+fXFk0hzeDaYoal9uPKkYTy/Yp+jOURERORwEwbqHqGWVAjJIfUuD5/vKuazncXkltVRWNVAWa2LirqmTvU03DHVzYNLdvZgUmnpzgsmcN0Zo5yOAcDFUwapEBIREQkgxsDAvnFOxwg4KoTCmNvjZfHuEhbvLGF9bjmbC6pw6cGmQWlyAHV3a2pOERGRwJKRFEe0JjQ6ggqhMLS/sp5/f76X+RvyKalx9uZ66R55FfUAvLU+n0+2FdE/MYbjh/bl1NEDevUvQE0eL7+bv7nX9iciIiLtG5Si3qDWqBAKIzsLq3lueQ4vr8lVz0+Iue+9bTy9dC9ZxbWHLY+JiuD7p41kzsR0pg1NIT4mslPbdXu8bMirYEVWGVsKKomMiODLUwdxwXEZrfb8/PPT3ews1LOEREREAkmfTv7/P1yoEAoTf3l/O49/tsfpGNJD6lyeI4ogAJfbyxOfZ/HE51lERRjGZSQxISORjOQ4+ifG0Dc+mvTkOAb1jcPjtXi8FrfXUlnfxOa8Sl5ctY/9lQ2HbfPtDQWkJcUyJCWeKUOSGZOWSGxUJAUV9Ty6aHdvHbKIiIh0UEOT/gDeGhVCYeKdjQVORxCHub2WbfurumXq8uJq34yA63MruiGZiIiI9KQC/xB6OZzumgoD2SW15JXrH4CIiIhIONpf2UBO6ZEjR8KdCqEw8MqaXKcjiIiIiIiDXl6t68GWVAiFgYU7ip2OICIiIiIO+s/ivazbV+50jICiQigMREXouS4iIiIi4czl8XLlv1fw4IIdumfIT4VQGOiXEON0BBERERFxWEOTl0c+3c1pf/mUa55aRVZxeD/yQoVQGBibnuh0BBEREREJIJ/vLOaHL6ylyRO+U2urEAoDEwcmOR1BRERERALM9gPV/OHtrVhrnY7iCBVCYeD4oSlORxARERGRAPTcihyeWZbtdAxHqBAKA2PSEoiL1rdaRERERI5073vbyMwpczpGr9PVcRiIioxgwsBkp2OIiIiISABq8liufHIl/1u6l3AaJKdCKEwkx0U5HUFEREREApTL4+Wet7eybX8Vv31rM5vyKp2O1ON0dRwmYqNU84qIiIhI2zxey7PLc3h2eQ4nj+rHzWePYfaENIwJvedSqhAKE4NT4p2OICIiIiJBZOXeMlbuLWPSoGRumT2GL08dRGRE6BRE6iYIE5o5TkRERESOxbb9Vfz4pXWc++Ai5m8oCJnptlUIhYnjh/Z1OoKIiIiIBLHs0jp+/NI6vvboUt7ftB+PN7gLIhVCYWJMWiJRIdSVKSIiIiLO2JBXyS0vrOXZ5dlOR+kSFUJhIjLCEBcd6XQMEREREQkRD3y4g/yKeqdjHDMVQmFkUN84pyOIiIiISIioc3l4fNEep2McMxVCYeSr0wY7HUFEREREQsjbGwtwub1Oxzgmmj47gLk9XuqaPLg9FrfX6/uv/2uP1xIdGUGfmEjSkmI7NLf7nInpPPjRzl5ILiIiIiLhoKKuic0FlZwwPNXpKJ2mQijAWGvZfqCaeZl5zFubR3ldU7ttHr3qBM6bnE5s1NHvAfJ4LSuySrszqoiIiIgIBRX1KoTk2Hm8lv8uyeL5FfvYV1bXqbb/78W1xEdHMn1YCtOGpTA+I5GM5DjcXku9y01+RQMvrsxhT3FtD6UXERERkXA0IDGGGUFYBIEKoYCQU1rLHa9sYE1O+TFvo77Jw/KsUpar10dEREREesGpo/vzjyumk54cnBNyqRBykLWW51fu48/vbqO+yeN0HBERERGRdhkDPz5nHD8+dxyRQfycShVCDjhQ2cBLq/bxWmZeUM+9LiIiIiLh5/5vHs+3Zg1zOkaXqRDqJdUNTczfUMD7mw6wPKsUj9c6HUlEREREpFPuuWRySBRBoEKox1lrmbc2n7+8v52Smkan44iIiIiIHJObzhrNtaePcjpGt1Eh1IP2ltRy95ubWLpbExiIiIiISPA6eVQ/fnHhRKdjdCsVQj3A5fbyyKe7eOKzLFye4HzSroiIiIgIQEJMJA9cNo2IIJ4YoTUqhLpZaU0jtzy/llXZZU5HERERERHpkv4JMTx17YkM79/H6SjdToVQN8otq+N7T60iq0QPLhURERGR4JaeFMvLPziVUQMSnI7SI1QIdZPN+ZVc97/VFFVrQgQRERERCW5JcVE8d/3JIVsEgQqhbrGloJJvP7GcWpceiioiIiIiwe+eS45jwsAkp2P0qAinAwS7sloXNz6zRkWQiIiIiISEr88YwjdOGOJ0jB6nHqEuenZ5NgWVDU7HEBERERHpsj4xUdz3takYE1ozxLVGhVAXeL2WuatynY4hIiIiItJl49ITGdnfS1x0pNNRekW7Q+OMMXHGmFXGmA3GmC3GmN/7l59rjFlrjFlvjFlijBnbStsYY8zTxphN/vaz/cv7GGPeNcZs92/zL91+ZL1gQ14FB6rUGyQiIiIiwe2U0f147ebTiAyxZwW1pSM9Qo3AOdbaGmNMNLDEGPM+8BhwqbV2mzHmh8DdwLUt2t4IYK2daoxJB943xpzo/+xv1tqFxpgY4BNjzEXW2ve746B6ywsr9zkdQURERETkmEVHGn563nh+cNZooiLDa/qAdgsha60Favxvo/0v638l+5f3BQpaaT4Z+MS/nSJjTAUwy1q7CljoX+4yxqwFhnbhOHrdnuIa5q9v7ZBFRERERAJbUmwUV5w0jGtOHcmwfqH3sNSOML46p52VjIkEMoGxwKPW2ruMMWcCbwL1QBVwirW2qkW7m4DzgSuBYcA64Hpr7bxm66QAa4HzrLVZrez7JuAmgIyMjJlz5849luM8pKamhsTExC5tA6CwqpGiag2La01GPBTWO50itOkc9w6d556nc9w7dJ57ns5x79B57prE2CiS4qKIj4miT3Qkrc2H0F3Xyk6aM2dOprV2VnvrdWiyBGutB5juL1reMMZMAW4DLrbWrjTG3An8HbihRdOngEnAGiAHWAa4D35ojIkCXgL+r7UiyL/vJ4EnAWbNmmVnz57dkchHtWjRIrq6jYM+3lrIL17fSEmNq1u2FyrumOrmwU2ah6Mn6Rz3Dp3nnqdz3Dt0nnueznHv0HnuuAgDkwcnM21oCpMHJ3Pm2DSG92+/56c7r5UDXad+kqy1FcaYRcBFwDRr7Ur/Ry8DH7SyvhtfwQSAMWYZsKvZKk8Cu6y1D3cyd0A4b3IGbw0+g2/+a5kmTRARERERR40akMD1Z4xi5ohURvZPID4mPGZ/O1YdmTUuzd8ThDEmHjgP2Ab0NcaM9692vn9Zy7Z9jDEJ/q/PB9zW2q3+93/Cd2/RT7vjQJwyJCWex6+eyZCUeKejiIiIiEiYio2K4OWbTuG7p4xg0qBkFUEd0JGpIQYBC40xG4HVwEfW2nfwzQg3zxizAbgauBPAGPNVY8wf/G3TgbXGmG3AXf71MMYMBX6NbzKFg1NwtxxWFzSmD0vhvZ+cyagBCU5HEREREZEwdP7kDNKT45yOEVQ6MmvcRmBGK8vfAN5oZfl8YL7/62xgQivr5AEhNUl53/hoFtx2Fm9vKODl1bmU1DSyp7jW6VgiIiIiEuL6xkfzt8unOR0j6Ohus24UHRnBN04YyjdO8M0EvqWgksc/y+LdjQV425+cT0RERESk0+ZMSCMuWkPhOiu8nprUy44b3JdHrpzBJ3fM5sqThhETZg+pEhEREZGeN31YitMRgpKuzHvBqAEJ3PeN41ly1xx+9qXxTBmS3H4jEREREZEOGJ+R5HSEoKRCqBelJ8dx6znjePvWM/jb5dNIjtPIRBERERHpmvTkWKcjBCUVQg4wxnDZzKEs/cU53P3lSQzUDB8iIiIicozue287TR6v0zGCjgohByXFRXPDmaNZ+LPZ/OTccSTGqodIRERERDrnk+1F3PjsGmob3U5HCSoqhAJAfEwkt50/nsU/n8P/mzOGBD0AS0REREQ6YdGOYn726ganYwQVFUIBJDUhhjsvmMjiu87hB2eNJi5a3x4RERER6Zj3Nx9gd1G10zGChq60A1C/hBh+efEkPr9zDtecOoLoyJB69qyIiIiI9JD1uZVORwgaKoQCWHpyHH+4dAqf3D6br88YglE9JCIiIiJtOGG4ninUUSqEgsDw/n146NvTef8nZ3Lp9MFERagiEhEREZHDJcVFMWpAgtMxgoYKoSAycWAy/7hiBp//fA5fnzHE6TgiIiIiEkAunzkMoyFEHaZCKAgNTonnoW9P59nrTlL3p4iIiIgA8LUZg52OEFRUCAWxs8anMe+W0/j3NbNIT9IThUVERETC2YBEXQ92hgqhIGeM4fzJGSy47SwunzlUEyqIiIiIhKnqBj1QtTNUCIWIlD4xPHD5NN778ZnMmZDmdBwRERER6WVLd5c4HSGoqBAKMZMGJfP090/ipRtPYdow3T8kIiIiEi7++uF2dhfVOB0jaKgQClGnjunPG7ecxl0XTnQ6ioiIiIj0goYmLz+Zu46GJo/TUYKCCqEQFhFhuGX2GO79+hQi9ewhERERkZC3paCKrzyyhN1F1U5HCXgqhMLAd04ewbxbTmNYv3ino4iIiIhID9tdVMPNz69Vz1A7VAiFienDUnj1B6cxOk1PGxYREREJdbuLavjDO1udjhHQVAiFkYF943jt5tO48qRhTkcRERERkR724sp9ZOaUOR0jYKkQCjP9EmK47xvH8/T3TyS1T7TTcURERESkB/3tw5243F6nYwQkFUJhas6EdN7+0RkkxUU5HUVEREREesjyrFIW7ihyOkZAUiEUxoam9uEXF2l6bREREZFQVlXf5HSEgKRCKMxdeeJw0pNinY4hIiIiIj3gguMyuGTaYKdjBCQVQmEuIsLwleP1j0NEREQklEQY+H9zxvCv78wkLjrS6TgBSTeICD89fxzvbiqgsKrR6SgiIiIicowiDIzPSOLEkf349onDmDKkr9ORApoKISE5LpqHvjWdq59ahcdrnY4jIiIiIp00c0QqD31rOsP793E6StDQ0DgB4LSxA/jT16YQGWGcjiIiIiIiHRQXHcHdX57EKz84VUVQJ6lHSA658qThjM9I4qcvryO3rN7pOCIiIiLShtQ+0Tx3/ckaAneM1CMkh5k5IpXXbzmdjGTNJCciIiISyB6+YoaKoC5QISRHSEuK5bHvztS02iIiIiIBKj0pllNG93M6RlBTISStOmF4Kp//fA6//cpk0lQQiYiIiASM2KgI/vO9WcRGaVrsrtA9QnJUcdGRXHfGKK46eTiLdhSxt6SO7JJa9pbWkl1SS3FNI1aTzImIiIj0qmtOHcHxQ1OcjhH0VAhJu+KiI7lwyqAjlrs9XspqXRRVN5JfUc+e4hqyimtJMHmMTkuguLqR6ga3A4lFREREQteVJw13OkJIUCEkxywqMoL05DjSk+MOu1Fv0aJyPr1sNgANTR6KqxsprGrgQFUDByob+GRbEcuzSh1KLSIiIhK8hvWLZ3RaotMxQoIKIelRcdGRDOvXh2H9vpjX/oYzR7O7qIaHPt7Juxv3O5hOREREJLhMyEh2OkLI0GQJ4oix6Yk8csUMvnHCEKejiIiIiASNs8cPcDpCyFAhJI6JiDA8cNk0rj1tpNNRRERERALet2cN41snDnM6RsjQ0DhxVGSE4Z6vHscJI1L5xbyN1Lk8TkcSERERaVeEgYumDCIjOY76Jjd55fWs3FuGy+3t0nYHJMZy/RmjiI40REdG0CcmktQ+MUwclMSQlHiMMd10BKJCSALCV6cNZvSABC57fBkNTV37BSIiIiLSU6IjDZfNHMrNZ49hRP+Ewz6rc7nJLqmjtLaRHQeq2bq/is35lewqqunQI0diIiN46caTGZeR1EPppTkVQhIwpgzpywOXTeNHL61zOoqIiIjIIZERhlNH9+ecielcNHUgg/rGt7pen5goJg/2TWZw5ri0Q8urGppYm1POqr1lLNtTyvrciiPaxkRF8MBlx6sI6kUqhCSgXDJtMBV1Ln7z1hano4iIiEiYO31sfy6dPoTzJ2WQmhBzzNtJjotm9oR0Zk9IB2BPcQ0LthSSW15Hea2LfgkxXHfGKMZoWuxepUJIAs7Vp47EGMMf39lKYxfH2YqIiIgYA7PHpzE2PZGPthaSXVrX5vrx0ZE89t0TDhUu3W1MWiK3zFbR4zQVQhKQvnvKCL48dRBzV+fy5Od7KK9rcjqSiIiIBKm7vzyZ688YBcBPzxvPzc9nsnhXSavr9o2P5qlrZzFzRL/ejCgO0PTZErBSE2K4ZfYYXr35NJJiVbOLiIhI533/9JFcd/rIQ+8TYqO47xtTSYpr/driH1dMVxEUJlQIScAbm57IP66cftRfWCIiIiKtOWV0P+68YMIRU04PTe3D09eeSGqf6EPLJg5M4pnrTuqx4XASeHRlKUHhnIkZfPDTs/jFvI1H7coWERERAUiMjeL+bx7PxVMHHvW5O7NG9uOTO2ZT0+Amo28ssVGRvZxSnKZCSILGkJR4nr3uJOZvKODDLQdYvqdU9w6JiIjIYdKSYnn2upOYNCi53XX7JcTQrwuzwUlwUyEkQcUYw6XTh3Dp9CE0uj28uiaPRxfuZn9lg9PRREREpBcZA7NGpJKeFAcGvF7LxIHJfH3GEIb37+N0PAkCKoQkaMVGRfLdU0Zw+ayhvLI6l6eWZrO3pNbpWCIiItILrjppOPd+farTMSSIabIECXqxUZFcfepIPrn9bB647HiOMhRYREREQsiFUwY6HUGCnAohCRkREYbLZw3juyePcDqKiIiI9LA6l8fpCBLkVAhJyJk+LMXpCCIiItLDMnPKnY4gQU6FkISc2RPSiIzQ+DgREZFQllVc43QECXIqhCTk9E+MZdKgJKdjiIiISA/SBEnSVSqEJCQNSIx1OoKIiIj0oMEp8U5HkCCnQkhC0uljBjgdQURERHrQBcdp1jjpGj1HSELSVScPZ0dhNXtLatlVWE1Vg9vpSCIiItJNIoymz5auUyEkISkhNoq/XT4N8D1pem9pLev3VbCzsJo9xTXklNaRVVKLx2sdTioiIiKdNWVIXw2Dly5TISQhLyLCMCYtkTFpiYctzy6p5YEPd/Dupv0OJRMREZFjkdonxukIEgLavUfIGBNnjFlljNlgjNlijPm9f/m5xpi1xpj1xpglxpixrbSNMcY8bYzZ5G8/u9lnM/3Ldxtj/s8Yo/mOpVeNHJDAo985gUumDXY6ioiIiHTQaWP689fLjnc6hoSAjkyW0AicY62dBkwHLjTGnAI8BnzHWjsdeBG4u5W2NwJYa6cC5wMPGmMO7vMx4CZgnP91YVcORORY/eicscRHRzodQ0RERFoRFWEYl57IpdMHMyYtkRdvPIWM5DinY0kIaHdonLXWAgefWBXtf1n/K9m/vC9Q0ErzycAn/u0UGWMqgFnGmFwg2Vq7HMAY8yzwNeD9Yz8UkWMzPiOJ/147iztf3Uh+Rb3TcURERAQYkhLPtaeN5KqTh5MQ67tkXbRokbOhJKR06B4hY0wkkAmMBR611q40xtwAvGeMqQeqgFNaaboBuNQYMxcYBsz0/9cL5DVbLw8YcsxHIdJFp40ZwEe3n8Ujn+7myc+zNImCiIiIg04cmcpT155IUly001EkhBlfh08HVzYmBXgD+BHwB+B+f1F0JzDBWntDi/WjgAeAOUAOvt6kJ/D1Ht1nrT3Pv96ZwM+ttZe0ss+b8A2hIyMjY+bcuXM7fZDN1dTUkJiY2P6KcsyC/RyX1boCvmcoIx4KAztiSNB57nk6x71D57nn6Rx3nz4xUYxOS6C1m8eD/RojGITCOZ4zZ06mtXZWe+t1atY4a22FMWYRcBEwzVq70v/Ry8AHrazvBm47+N4YswzYBZQDQ5utOpTWh9ZhrX0SeBJg1qxZdvbs2Z2JfIRFixbR1W1I20LhHP9ncRb/v707D5OrLPM+/rurunrf13Rn7ySdzr509hCyEJYAAWVRFllFQMWFAUYZFXV8ZxAdfUcRHVFfBBFRYYIRRWQx7AkQSEJCIHsgCWTfOgnpdPp5/6hCmtBJd7qr6qnl+/tswXIAACAASURBVLmuvlI5VefUr+4+XXXuOuc857a/vaFDhxNzz9ANw5r1g9cY9DHWqHPsUeP4oM6xR42joyA7Q7/7zAQN7V7U5v2psI2R6NKpxu3+xZpZhaRDkSYoR9JMSbdJKjKzOufcCoUHQljexry5Cu912mdmJ0tqds69Hrlvb2TQhQWSLpV0e9ReFdBFV02p1eT+5brxj4u1bNMe33EAAEg52aGAhtYUKWCmbkXZGtitQKcN7faRy10AsdKRry6qJd0dOU8oIOkPzrmHzewzkh40sxaF9/BcKUlmdpakMc65WyRVSno08piNki5ptdzPSvq1pByFB0lgoAQklEHVhfrT5yfrl8+u1f99bIUONrf4jgQAQFIrzg1pRI9iTepXpvMaeqiMi6LCo46MGrdE0qg2ps9R+HyhI6fPlTQ3cnudpIFHWe7LkoYeX1wgvjKCAV07tZ9G9yrRJ37+gu84AAAknV6lubrp1IEa06dE3QqzxaUjkSg6ch0hIO2N61uqW88ZJt67AQA4Pr+4dIxmj6hRdVEOTRASCo0Q0EEXjuulr55W7zsGAABJ5a+vvaNd+5t8xwA+gkYIOA5Xn1irM4dX+44BAEDS+NETK3XCbf/Qsk27fUcBPoRGCDgOZqarT6z1HQMAgKTSeLBZz6zc5jsG8CE0QsBxqu9WqIm1Zb5jAACQVNZv3+87AvAhNELAccrMCOg3nx6na6bWMngCAAAd9L+vbNCarY2+YwD/RCMEdEJGMKCbZw3SY9dP1XkNPXzHAQAg4R1sbtElv3pRf3z5bR06zLX54B+NENAF/Svz9V/nj9DXTh/kOwoAAAlv464DuumBJbr4lwvU0uJ8x0GaoxECouAzJ9bqc9P6+Y4BAEBSeHHtDj35xhbfMZDmaISAKLnxlIE6eXCV7xgAACSFXz+/zncEpDkaISBKAgHTN2cP9h0DAICk8OyqbXp90x7fMZDGaISAKOpRkqtxfUp9xwAAIClccOcLWrh+h+8YSFM0QkCUTerPNYYAAOiIPe816+V1O33HQJqiEQKirLYi33cEAACSRnYo6DsC0hSNEBBlQa6yCgBAh5XmZfqOgDSV4TsAkGrmr9nuOwIAAEnj239epqdXbNW0gZUa3btY1UU5viMhTdAIAVHknNOzq7b5jgEAQNLY1tikPy7coD8u3CBJunZqP311Vr3nVEgHHBoHRNGjyzZr7bZ9vmMAAJC03nyXIbURHzRCQBT94eW3fUcAACCpjepV4jsC0gSNEBAlzjm9+hZDgAIA0BVLNuz2HQFpgkYIiJKVWxq1c/8h3zEAAEhqL63bIeec7xhIAzRCQJQ8vnyz7wgAACS93QcOafOeg75jIA3QCAFR8tLaHb4jAACQEvY1NfuOgDRAIwREyb6mw74jAACQ9EJBU6/SXN8xkAZohIAoaWpu8R0BAICk168iX6Egm6iIPdYyIEpaOLETAIAuG9e31HcEpAkaISBKggHzHQEAgKQ3a2i17whIEzRCQJRkZfDnBABAV4ztU6IJtewRQnyw5QZESWZG0HcEAACSVm15nu64aLTMOMIC8UEjBERJnzJGuAEAoLPObeihysJs3zGQRmiEgCgZ24dd+QAAdNaIHsW+IyDN0AgBUTKxX5nvCAAAJKVLJvTWCQPKfcdAmqERAqKkPD9LQ7sX+o4BAEBSmTKgXLfMHuw7BtIQjRAQRf82a5DvCAAAJJUffGIEF1CFF6x1QBRN6l+uq07o6zsGAABJozA75DsC0hSNEBBlX5lVrykc5wwAQIf8adFG3xGQpmiEgCgLBQO64+LRGlhV4DsKAAAJ75tzl+mz9y7UnxdvknPOdxykERohIAYKs0O664qxGlCZ7zsKAAAJ7b1DLXpk6bv6wu9e1X/8ZbnvOEgjNEJAjNQU52jO5ydr1tBuvqMAAJAUfvXcWq3YvNd3DKQJGiEghvKzMvTTi0frxlPqfEcBACDhOSd9a+4y3zGQJmiEgBgzM103Y4C+d95wBcx3GgAAEtsLa7ar8WCz7xhIAzRCQJx8YkxP/exTDcrM4M8OAICjcU767fz1vmMgDbBFBsTRqUO6ae51kzWpX5nvKAAAJKz9TYd9R0AaoBEC4qy+W6F+e9V43X3lONWW5/mOAwBAwgkFOZYcsUcjBHhgZppaV6GHv3iCLhjb03ccAAASRn23An1sVHffMZAGaIQAj3IzM3TrOcM0c1CV7ygAAHjXrTBbcz43WT1Kcn1HQRqgEQI8MzP9+9lDfMcAAMCr8vws/fCTI5STGfQdBWkiw3cAAOFvwDKDATUdbvEdBQCAuDOTHvnSFFUUZPmOgjTCHiEgAQQCpvL8TN8xAADwImCmzCCbpYgv1jggQWSFOBQAAJCeDrc43ffiW75jIM3QCAEJIosLrQIA0thP563yHQFphi0vIEFk0ggBANLY3vea1dLifMdAGmHLC0gQjQebfUcAAMCrQy0MGoT4oRECEsTWPQd9RwAAwJvy/CxlZXC+LOKHRghIAPubmrWXPUIAgDRWkhvyHQFphkYISABb2BsEAEhzg2sKfUdAmuGCqkACeGHNdt8RAACIu1G9ijWlf7mKcjN17ujuvuMgzdAIAZ4553TfAq6dAABILxkB068uG6vSPC4oDj84NA7w7L8fX6nXNu72HQMAgLgqyM6gCYJXNEKAR/fOX68fPbHSdwwAAOKu+TDXDIJfHBoHeOCc0/cffVM/nbfadxQAALz41MTeviMgzdEIAXHmnNM3/rRU987nvCAAQOrLywzKSWpxTlkZQXUvztE1U2t11oga39GQ5miEgDhyzumbc5fRBAEA0sKVk/vquhn9ORcICandc4TMLNvMXjSzxWa2zMy+HZl+kpm9YmaLzOxZM+vfxrwhM7vbzF4zs+VmdnOr+66PLG+pmf3OzLKj+9KAxNLSEt4TdM8L631HAQAgLsb1LaEJQsLqyGAJByXNcM6NkDRS0mlmNkHSzyRd7JwbKek+SV9vY97zJWU554ZJapB0jZn1MbPukr4oaYxzbqikoKQLuv5ygMTUfLhFNz6wmD1BAIC0UpAd8h0BOKp2D41zzjlJjZH/hiI/LvLz/iWAiyRtamt2SXlmliEpR1KTpD2R2xmScszskKTco8wPJL3DLU5f/v0iPbzkHd9RAACIq0HVhe0/CPDEwn1OOw8yC0paKKm/pDucc18xsymSHpJ0QOHmZoJzbs8R84Uk/UbSSQo3O9c75+6M3PclSf8Rmf/vzrmLj/LcV0u6WpKqqqoa7r///s68zn9qbGxUfn5+l5aBY6PGH7Zx1wHt2NcU1WVW5UibD0R1kWgDdY49ahwf1Dn2qPFH5YSC6l8Z3e0BtjFiLxVqPH369IXOuTHtPa5DgyU45w5LGmlmxZLmmNlQSddLOt05t8DMbpL0Q0lXHTHrOEmHJdVIKpH0jJk9LmmnpLMl9ZW0S9IfzexTzrl723juOyXdKUljxoxx06ZN60jko5o3b566ugwcGzX+wPcffUN3zF+taI9LcsOwZv3gNcY6iTXqHHvUOD6oc+xR44/67LR+umpafVSXyTZG7KVTjY/rgqrOuV2S5kmaJWmEc25B5K7fS5rUxiwXSfqbc+6Qc26LpOckjZE0U9Ja59xW59whSf97lPmBpHX7Eyt1xz+4ThAAID0V5XB+EBJbR0aNq4jsCZKZ5SjcxCyXVGRmdZGHnRyZdqS3JM2wsDxJEyS9EZk+wcxyzcwUPnSurfmBpHTHP1bpB4+t8B0DAABvepfm+o4AHFNH9uFWS7o7cp5QQNIfnHMPm9lnJD1oZi0KH+p2pSSZ2VkKjwZ3i6Q7JN0laakkk3SXc25J5HEPSHpFUrOkVxU5/A1Idj9+YqV+SBMEAEhjZtKUugrfMYBj6siocUskjWpj+hxJc9qYPlfS3MjtRoWH0G5rud+U9M3jzAsktNtpggAAaS4UNH36hFrlZ3HOFBIbaygQJb9+bi2HwwEA0trQ7oX62cUN6slhcUgCxzVYAoC2zV28Sd/68+u+YwAA4NWNpwykCULSoBECuqilxem2R97wHQMAAO9qy5P7+jNILzRCQBe9tG6HNu7iKnoAAPB5iGRCIwR00UOLNvqOAABAQvjVs2t9RwA6jEYI6ILmwy16dNlm3zEAAEgIjy/frPlrtvuOAXQIjRDQBS+u26Ed+5p8xwAAIGE89jpfECI50AgBXfDIa+/6jgAAQMIY3qNI5zX08B0D6BCuIwR00u4Dh/TnJZt8xwAAICE09C7RfZ8Zr6yMoO8oQIewRwjopNufWKld+w/5jgEAQEL47NR+NEFIKjRCQCes3tqoXz+/zncMAAASRn42BxohudAIAZ3wi6fXqLnF+Y4BAEBC6FeRp5E9i33HAI4LrTtwnJoPt+iRpQySAACAJI3oWawffmKEskMcFofkQiMEHKfFG3Zr9wHODQIApLe+5Xn62umDdNKgSpmZ7zjAcaMRAo7Tk29wfQQAQHoaWFWg2SOqVVWYrTOH1ygnk71ASF40QsBxeHblNt359BrfMQAAiLuC7Azde9V4VRRk+Y4CRAWNENBBSzfu1jW/eVmHDjNIAoDjlxEw5YSCygiaepbmql9FvnqX5arFSQeamrV22z69tG4nh94iYV07tR9NEFIKjRDQDuec5i7epG/NXaZ9TYd9xwGQBPqU5WpCbZkGVRdqQFW++pbnqaogW4HAsc+jaGlxWrW1UfPXbNfTK7bq+dXbtZ/3HSSIi8f38h0BiCoaIeAYnHP61txluvuF9b6jAEhgfcvzNLCqQCcMKNe0gRXqUZLbqeUEAqa6qgLVVRXo0ol91NTcooXrd2reii166s2teuPdvVFODnRMt8JsFeWEfMcAoopGCDiGJ9/YQhMEoE2ZGQFdMbmPPjW+t3qWdq7x6chzTOxXpon9ynTzrEF6d/d7emrFFr20bqcWvb1Lq7Y0xuR5gSNdPrkPI8Mh5dAIAcewadcB3xEAJKDaijzdcdFoDaoujOvzdivK1ifH9tInx4YPUdp94JCWbNilRW/t0kvrd+qV9TvVeLA5rpmQ+j4+qruuObHWdwwg6miEgGPY1tjkOwKABDO4ulD3XjVepXmZvqOoKCekKQMqNGVAhaTwBZ+Xbdqj51Zv09Mrtmr+mh2eEyKZ5WUGNb2+UredO5y9QUhJNELAMazbvs93BAAJZEzvEv3qsrEqyk3McyUyggGN6FmsET2L9blp/bVqS6Pufn6dAvsZ9h9Hd+qQKp0yuJtCGQF1K8xWQXaG8jIz1L0kR8F2BvgAkhmNEHAMy9/Z4zsCgASQmxnUpyb01vUz65LqApL9K/P1nY8N1ZP/2KqfDavXM6u26ak3t2ojh/1C0oz6Sl03o79G9yrxHQXwgkYIOIq3tu/Xis2ciAyko4yAaUJtmWbUV2pwTaEGVRcm9YhZATPNGlatWcOq1dLi9NK6HXrwlQ16ZOm72vse5xSlEzPpzOE1um56fw3sVuA7DuAVjRBwFP/9xArfEQDE0eDqQk3sV6YJtWUaX1uqwuzkbXyOJRAwja8t0/jaMn3nY0P17Mpt+suSd/T31zcz0EKK61aYrZ9cNEpj+pT6jgIkBBohoA3bGw9qzqsbfccAECO5mUF1K8pWKBBQn/JcfXZaf43sWew7VtxlZQR10qAqnTSoSu8dOqw/L96ku55bp9c5LDjlDK4u1K+vGKvKwmzfUYCEQSMEtOHFtTvknO8UAKIlI2CaOahK5zX00LAeRaosyGIUrCNkh4I6f0xPndfQQ8+v3q6fPLlKL6zZ7jsWouCM4dX6/nnDlZvJZh/QGn8RQBteXr/TdwQAHdS/Ml8XjO2pif3KVJKbqYyAKRAwhQIBBYOmjIApFAww+lUHmZkm9y/X5P7lenndDv3wsRV6fjUNUTIqzg3pX0+t14XjetL4A22gEQLawNXageQwe0SNfnzBSDbyYmRMn1L99qrxemblNv34iZV8SZREaoqy9dDnJ3MoHHAMNEJAG1ZvpRECEkFxbkgjexYrJxTU8nf2aN32/f+8rzQvU985ewhNUIyZmU6sq9CJdRVau22ffvPCet39wjodbuH44UR2+0WjaIKAdtAIAUfYuOuANuzkGhuATwGTbjx1oK45sd8/D2lzzmnR27u0ckujdu5r0ri+pSrOzfScNL30Lc/TLbMH65QhVbrirpd04NBh35HQhnNGdVdDb0aGA9pDIwQc4dmVW31HANJaKGj68QWjNGtY9Yemm5lG9SrRKC7+6N2E2jLde9U4fefh5Vr09i7fcdBKSW5IXztjkO8YQFII+A4AJBo+1AF/MoMB/fySho80QUg8Db1LNedzk/S7z0xQv4o833Gg8JcId1w0WmX5Wb6jAEmBRgg4wsHmFt8RgLR1bkMPzaiv8h0DHWRmmtivTA9/YYpOGczvzbdvnzVUk/qX+44BJA0aIeAINEKAP6PS8KKmqSAnM6jvnTdcFQXsifDlm7MH66LxvXzHAJIKjRDQysHmw3p25TbfMYC0VJCVoZnsVUhaxbmZOmtEje8YaWl831JdMbmv7xhA0mGwBKCV3y14S7sPHPIdA0g7pXmZuvuKcSrNYxS4ZOWc02LOsfTivIYeviMASYlGCIhYuXmvvvfom75jAGlnWPci/eSiUepdxgn3yeyF1du54Kong6oLfUcAkhKNENKec06/XfCW/uMvy7kmBhBH9d0K1Le8SXMvmsxFUVPAlr0HfUdIW4cOc24r0Bk0QkhrW/a+p688sET/eJNrBwHxkpkR0M2z6nXJhN569pmnaYJSRK+yXN8R0tae95p9RwCSEo0Q0tYTyzfrXx9You37mnxHAdLGlAHl+uqseg2pKfIdBVE2uleJLhrfS/cteMt3lLRzoImjGYDOoBFC2tnf1Kz//Oty3TufD2sgXoIB0y8ubeAaQSnu0om9aYTi7MS6Cp3MaItAp9AIIW045/T86u36tzmvaf32/b7jAGnl89P70wSlgbrKApXnZ2pbI3va42FUr2L94tIGBQMcXgp0Bo0QUp5zTvNWbNVPnlylhYxoBMRdfbcCXTe9v+8YiINAwHRuQw/9/Kk1vqOkhS+eNEBZGUHfMYCkRSOElLZ++z7d8qdlemoFgyEAvlw3o78yM7h+d7o4fWg1jVAcTK2r0LS6Ct8xgKRGI4SUtL3xoH7yj1X67fy31MSwooA3AyrzNXMQh8Slk8E1hZrUr0zPr97uO0rKKc3L1JjeJRrXt1SfmtCbEReBLqIRQsr5w8tv69///LoaDzKcKOBLRUGWzhxerc9O66fsEIfupJNQMKCfX9Kgi3+5QEs27PYdJ6llBEwzB1Wpf2W+xvUt1eT+5ZwPBEQRjRBSxv6mZn3joWV68JUNvqMAaWlgVYGm11dq+sAKjelTygZbGivIDunuK8bp1keWa86rG3XosPMdKelMH1ihb5w5WLUV+b6jACmLRggpYdf+Jl1210ta/PYu31GAtDK6V7FOH1atU4d0U89SLqiJD5TkZep7543Qv5w8UL+Zv07z3tyqZZv2dGpZFQVZGt69SIGAaeveg1qUwu/1wYDp8kl99LXTBynAlwlATNEIIelt2fueLvnli3pz817fUYCUFwqaGnqXaEZ9pc4YXqPuxTm+IyHBdSvK1k2n1uumU+v11vb9+uPCt/XHlzfo3T3vtTtvSW5I3zpriM4cXvOhPYwvrt2hW/60VG+8mzrv+5nBgM4f00PXTu3HlwpAnNAIIalt2fuePvE/L2gd1wUCYsZMmj28RqcP66YTBlQoP4uPDnROr7Jc3XDKQH15Zp2eXrFVD76yQY8v36z3Dn14UJvy/CydNrRKN5w8UCV5mR9Zzri+pXr4Cyfo2ntf0ePLN8crfkxkBEynD6vWV2bV88UCEGd8miFpHTrcout++ypNEBBDxbkh/fSi0ZrUv9x3FKSQYMDC55PVV+pA02E1HmxWRsAUCJhCQVNOKNjuiGgZwYB+ctEo3frX5brvxbeS6jwkM2lkz2J9bGR3nTm8WmX5Wb4jAWmJRghJ6wd/X6EX1+3wHQNIWZkZAf3+6oka2K3AdxSksJzMoHIyOzeyYHYoqG+fPVRXTO6rb/xpqZ5ZuS3K6aIrLzOoL540QB8f3V2VBdm+4wBpj0YISeuFNVyjAoilC8f2pAlCUuhTnqd7rhynuYs36TsPv65tjU2+I31IwKQzh9foq7PqVcPhb0DCoBFC0tq9P7E+6IBUYiadOaLGdwygw8xMZ4/srml1lbrt0Td034K3fEeSJJ0xrFo3nTpQfcrzfEcBcAQaISQl55ze2d3+iEMAjl92KKAfXTBKY/uU+o4CHLei3JD+8+PDdO7oHvre397QgrV+DqHuU5arW88Zron9yrw8P4D20QghKe1vOqyDzS3tPxBAh1QWZGlqXYVOrKvQCf3L2xypC0gmDb1L9PtrJurFtTs0f8127djXpIyAqUdJjkrzs/TK+p26d/56NbdEf5CF8xp66FtnDWGERSDB8ReKpJSbGVQoaEk1ShCQiE4eXKUvzxygwdWF7Y7SBSSjcX1LNa7vR/dunjWiRg29S/SF370ateeqKMjSf358mE4eXBW1ZQKIHRohJCUzU0F2SDv2cZ4Q0BGVBVkqzctUbmZQ1UU5GlxTqHF9Szn8DWntzOHVuvGPi6NyhEFxbqYeu/5EFeeyNxVIFjRCSFo5oc4NtwqkksxgQEW5IWUGAwoGwtdf6VeZp7qqAg2oLFDf8jz1Kc9VbiZv98CRzEy5mcEON0KZwYDysoLKyggqKxRQcW6mhtQU6tzRPbR37WKaICDJ8MmIpHXxhF763t/e9B0DiItgwDShtlQTa8vUv7JA/SryVFmYrcLsDA5pA7pgSE2Rnl3V9vWHskMBzRxUpZMHV2libZkqC49+7Z95a2OVEECs0AghaV11Qq0eWLhBa7bu8x0FiIny/EydNrSbJvUr16R+ZXzbDMTA7ReO0oFDh7W9sUlrt+/T/oPNkqSC7JBOrCtXQXbIc0IAsdJuI2Rm2ZKelpQVefwDzrlvmtlJkr4vKSCpUdLlzrlVR8wbkvRLSaMj897jnLs1cl9x5L6hkpykK51zL0TrhSH1ZWYE9M3ZQ3TZ/3vRdxQgagImje9bpovG99KpQ7opMyPgOxKQ0kryMlUiqaY4R8N6FPmOAyCOOrJH6KCkGc65xkhj86yZPSLpZ5LOds4tN7PPSfq6pMuPmPd8SVnOuWFmlivpdTP7nXNunaQfSfqbc+48M8uUlBul14Q08v5wv0+v2Oo7CtApmcGAupfkaEhNoWYOqtK0gRXs+QEAIA7abYScc07hPT6SFIr8uMhPYWR6kaRNbc0uKc/MMiTlSGqStMfMCiWdqEjj5JxritwHHLdvnDFI5729S7sPHPIdBeiwmYOq9KWTBmhwTaGCAc7xAQAg3izc57TzILOgpIWS+ku6wzn3FTObIukhSQck7ZE0wTm354j5QpJ+I+kkhff4XO+cu9PMRkq6U9LrkkZElv0l59xHTvYws6slXS1JVVVVDffff39nX6skqbGxUfn5+V1aBo7NR42bDrdo/fb9eu/Q4bg+ry9VOdLmA75TpL5Y1Dlgpt5luVxoMYL35PigzrFHjeODOsdeKtR4+vTpC51zY9p7XIcaoX8+OHxezxxJX5D075Juc84tMLObJA10zl11xOMnS/qcwnt+SiQ9I2mWpFJJ8yVNjsz/I0l7nHPfONbzjxkzxr388ssdztuWefPmadq0aV1aBo7NV40bDzbry/cv0uPLN8f9uePthmHN+sFrbEjHWrTrnJcZ1D2fHq+G3iVRW2ay4z05Pqhz7FHj+KDOsZcKNTazDjVCx3UWrnNul6R5CjczI5xzCyJ3/V7SpDZmuUjh84AOOee2SHpO0hhJGyRtaDX/AwoPqAB0Wn5Whu68pEFfmNHfdxTgI7IyAvrV5WNpggAASBDtNkJmVhHZEyQzy5E0U9JySUVmVhd52MmRaUd6S9IMC8uTNEHSG865dyW9bWYDI487SeHD5IAuCQRMN5wyUD+5aJSyQ4y2hcRxzdR+mlBb5jsGAACI6MgxH9WS7o6cJxSQ9Afn3MNm9hlJD5pZi6Sdkq6UJDM7S9IY59wtku6QdJekpZJM0l3OuSWR5X5B0m8jI8atkXRFFF8X0tyZw2vUpyxPV9/zsjbtfs93HEAXj+/lOwIAAGilI6PGLZE0qo3pcxQ+X+jI6XMlzY3cblR4CO22lrtI4cPkgJgY2r1Ic79wgj5770K9tG6n7zhIc4wMBwBAYuHYIaS08vws/faqCfrkmJ6+oyDNHWxu8R0BAAC0QiOElJeZEdB3zx2ma6bW+o6CNNZEIwQAQEKhEUJaMDN99bR63XhKXfsPBmKARggAgMRCI4S0YWa6bsYAffecYZyvgbijEQIAILHQCCHtXDCul+68pEGZQVZ/xE/T4cO+IwAAgFbYEkRaOmlQlW6/aJQy2DOEOMnL6sjVCgAAQLzQCCFtnTqkm+68tEFZGfwZILaKc0OqqyzwHQMAALTCFiDS2oz6Kt1z5TjlZQZ9R0EKa+hVogB7HwEASCg0Qkh742vLdM+nxymTPUOIkX6V+b4jAACAI7DlB0hq6F2q754zTNkh/iQQfcN7FPmOAAAAjsBWHxBxzuge+seN03TOqO6+oyDFTKgt8x0BAAAcgUYIaKW6KEc//ORI3XX5WFUUZPmOgxRQlpep8nzWJQAAEg2NENCG6fWVevKGqbp2aj+uN4Qu6VWW6zsCAABoA1t4wFEUZIf01Vn1euKGqbpwXC+Fgoz6heM3rm+p7wgAAKANNEJAO3qW5urWc4bpqZuma+agKt9xkGSm1lX4jgAAANpAIwR0UE1xjn5xaYN+cP4I5YS47hDa16s0VxP6MlACAACJiEYIOA5mpnMbeuihz09W3/I833GQ4K6b3p8LqQIAkKBohIBOGNitQHOvm6xrptYymALa68V1KAAAEatJREFUdFJ9pc4f08N3DAAAcBRswQGdVJAd0s2zBumpf52mKyf3VVYGf04IK8/P0q3nDpMZe4MAAEhUbLkBXVRdlKNbZg/Wzy9pEEdBIRgw3X7hKFUWZPuOAgAAjoFGCIiSaQMrdfeV41TfrcB3FHgSDJj++5MjNbEfAyQAAJDoaISAKJoyoEJ/+eIUfWv2YM4dSkDZoYC6F+eoqjBL2aHo/n4yAqYfXzBKs0fURHW5AAAgNjJ8BwBSTTBgunxyXzX0LtVV97ykzXsO+o6U1vKzMnTu6O66Zmo/VRdl//O8ncMtTuu379Pyd/Zq6abdemblVi3duKfTz/OjC0bpjOHV0YoNAABijEYIiJFhPYr0wLWTdNZPntXO/Yd8x0krZtLs4TU6e2SNThhQrqyMj173KRgw1Vbkq7YiX2cMr9ZXTqvXu7vf0yNL39Evnl6jTbvf6/Dz/dvp9TRBAAAkGRohIIZ6luZq9oga3fPCet9R0saInsX61uzBGtWr5Ljn7VaUrSsm99XF43trzqsbtGftkmM+PjsU0H9+fJjOGc0w2QAAJBsaISDGvjBjgB5cuEH7mg77jpKyRvQo0vT6Sp0yuJsGVRd0edjqzIyAPjm2l+btW6MHrh2uf7y5RU8s36I33t37z8eM71uqb589RPXdCrsaHwAAeEAjBMRYRUGWLpvURz+dt9p3lJRzwdie+pdT6mI6VPWYPqUa06dUN51ar427DmjnviYFA6b6bl1vuAAAgD8MawXEwVVTapWb+dHzVNB5V59Yq++eOzyu1+vpXpyjod2LNKi6kCYIAIAkRyMExEFpXqamD6z0HSNlDO9RpH85uc53DAAAkMRohIA4yWGPUFSU5mXq55c0KDtEPQEAQOfRCAFxUlGQ5TtCSrhych9VF+X4jgEAAJIcjRAQJ2V5mb4jpIS6qgLfEQAAQAqgEQLihD1CXVdVmKUT6yp8xwAAACmARgiIk1lDqzWgMt93jKQVDJi+f94Izg0CAABRQSMExElmRkDfP3+EQkGGXe6MWz8+jL1BAAAgamiEgDga2bNY3zl7qAL0QsflX06u0yfG9vQdAwAApBAaISDOLhjXS3/90hRNGVDuO0rCM5O+fsYgffGkAb6jAACAFEMjBHhQ361Qv/n0eP36irGqq+K8obbkZgb1q8vG6Koptb6jAACAFJThOwCQzqYNrNQJ/cv1h5c36PYnV+qd3e/5jpQQCrIzdM+V4zSqV4nvKAAAIEXRCAGeZQQDumh8L31ybE89tWKL7npunZ5Zuc13LK/+z8eG0gQBAICYohECEkQwYJpRX6UZ9VVaunG3fv70Gv1lySa1ON/J4uu66f119sjuvmMAAIAUxzlCQAIa2r1It184Sk/dNF2XT+qjnDS4dk5mMKDvnD1EN5xS5zsKAABIA+wRAhJYz9JcfeusIbr+5Do99OpG3bfgLb25ea/vWFFXUZCl/3fZWA3rUeQ7CgAASBM0QkASKMoJ6bJJfXTpxN569e1dWvHqAvWryNbqrft8R+uygEm3XziKJggAAMQVjRCQRMxMo3uVaM+abD1xwzSt375Pdz+/XvfOX6+mwy2+4x23gEn/dvogTagt8x0FAACkGc4RApJY77I83TJ7sObdNE0Xjuul7FDy/EkP7V6oudedwHWCAACAF+wRAlJATXGObj1nmL5+xiA9vnyz5i7apKdWbFVzAg45l5cZ1A2nDNSlE3srI5g8jRsAAEgtNEJACsnLytDZI7vr7JHdta3xoOYu2qQHX9mgZZv2+I4mSTqxrkK3nTtM1UU5vqMAAIA0RyMEpKjy/CxdeUJfXXlCXy1/Z48eWLhBc17dqB37mrzkuXxSH339jEHsBQIAAAmBRghIA4OqC/WNMwfrK6fVa96bW/TkG1v01Iqtemf3ezF/7h4l4cP2pgyoiPlzAQAAdBSNEJBGMjMCOmVIN50ypJucc1q1pVHz12zX/DU7tGDtdm1rjN7eooLsDF07tZ+unNxXOZmpf0FYAACQXGiEgDRlZhpQVaABVQW6ZGIfOee0eus+Pb96m55esU1Pr9yqpubODck9c1CVbjt3mMrys6KcGgAAIDpohABICjdG/Svz1b8yX5dO7KNNuw7ov/7+pua8ulGuncHnzKTinJAG1xTqsol9dPLgKplZfIIDAAB0Ao0QgDbVFOfoh58Yqetn1mnn/iY1tzg55/T+iNyZwYCKckIqygmpMCekYIDGBwAAJA8aIQDH1LM0Vz1Lc33HAAAAiCrGsQUAAACQdmiEAAAAAKQdGiEAAAAAaYdGCAAAAEDaoRECAAAAkHZohAAAAACkHRohAAAAAGmn3UbIzLLN7EUzW2xmy8zs25HpJ5nZK2a2yMyeNbP+bcwbMrO7zew1M1tuZjcfcX/QzF41s4ej95IAAAAA4Ng6skfooKQZzrkRkkZKOs3MJkj6maSLnXMjJd0n6ettzHu+pCzn3DBJDZKuMbM+re7/kqTlnY8PAAAAAMev3UbIhTVG/huK/LjIT2FkepGkTW3NLinPzDIk5UhqkrRHksysh6QzJP2yKy8AAAAAAI6XOefaf5BZUNJCSf0l3eGc+4qZTZH0kKQDCjc3E5xze46YLyTpN5JOkpQr6Xrn3J2R+x6QdKukAkk3OufOPMpzXy3pakmqqqpquP/++zvzOv+psbFR+fn5XVoGjo0axx41jg/qHHvUOD6oc+xR4/igzrGXCjWePn36QufcmPYel9GRhTnnDksaaWbFkuaY2VBJ10s63Tm3wMxukvRDSVcdMes4SYcl1UgqkfSMmT0uabCkLc65hWY2rZ3nvlPSnZI0ZswYN23aMR/ernnz5qmry8CxUePYo8bxQZ1jjxrHB3WOPWocH9Q59tKpxsc1apxzbpekeZJmSRrhnFsQuev3kia1MctFkv7mnDvknNsi6TlJYyRNlnSWma2TdL+kGWZ2b6deAQAAAAAcp46MGlcR2RMkM8uRNFPhAQ6KzKwu8rCT1fagB28p3OSYmeVJmiDpDefczc65Hs65PpIukPSkc+5TXX85AAAAANC+jhwaVy3p7sh5QgFJf3DOPWxmn5H0oJm1SNop6UpJMrOzJI1xzt0i6Q5Jd0laKskk3eWcWxKD1wEAAAAAHdZuIxRpXEa1MX2OpDltTJ8raW7kdqPCQ2gfa/nzFD7cDgAAAADi4rjOEQIAAACAVEAjBAAAACDt0AgBAAAASDsduqBqojCzrZLWd3Ex5ZK2RSEOjo4axx41jg/qHHvUOD6oc+xR4/igzrGXCjXu7ZyraO9BSdUIRYOZvdyRK82i86hx7FHj+KDOsUeN44M6xx41jg/qHHvpVGMOjQMAAACQdmiEAAAAAKSddGyE7vQdIA1Q49ijxvFBnWOPGscHdY49ahwf1Dn20qbGaXeOEAAAAACk4x4hAAAAAGmORggAAABA2knaRsjMfm9miyI/68xsUWT6xa2mLzKzFjMb2cb8pWb2mJmtjPxbEpk+zcx2t5r/llbznGZmb5rZKjP7avxerR8xrPHFZrYk8vO8mY1oNc86M3ststyX4/dq/Ylhnc3MfhxZX5eY2ehW81wWefxKM7ssfq/Wj6PVOHLfcDN7wcyWRda97DbmHxF5zGtm9mczK4xMP+rvyMzmRd4v3r+vMn6v2I8Y1rmPmR1otez/aTVPQ+TxqyLru8Xn1foRwxqfbGYLI9MXmtmMVvOwLkepzpH7bo6sr2+a2amtprON8cF9HanxSDObH5n/ZTMbF5l+U6vlLjWzw2ZWGrmPbYzo1Tk1tpedc0n/I+kHkm5pY/owSWuOMs/3JH01cvurkm6L3J4m6eE2Hh+UtFpSraRMSYslDfb92pO0xpMklURuz5K0oNU86ySV+369KVLn0yU9IskkTXi/zpJKJa2J/FsSuV3i+7X7qLGkDElLJI2I/L9MUrCNeV6SNDVy+0pJ32nvdyRpnqQxvl9vKtRZUh9JS4/yPC9KmhhZzx+RNMv3a0/SGo+SVBO5PVTSxlbzsC5Hr86DFd5+yJLUV+HtiqDYxuhMjf/+/t+7wp9389p4zGxJT7b6/zqxjRGVOitFtpeTdo/Q+yLf/n1C0u/auPvCo0yXpLMl3R25fbekj7XzVOMkrXLOrXHONUm6P7KMlBftGjvnnnfO7YxMny+pR/TSJq8YrMtnS7rHhc2XVGxm1ZJOlfSYc25H5PfwmKTTovQyElobNT5F0hLn3GJJcs5td84dbmPWgZKejtx+TNK5bTzmWL+jtBLjOrd+nmpJhc65F1z4E/getf9enhKiXWPn3KvOuU2R6cskZZtZVqzyJ4sYrMtnS7rfOXfQObdW0iqFty/Yxjj+GjtJ7+9pK5K0qY3H8L4cEeM6t5ZU63LSN0KSpkja7Jxb2cZ9n9TR/wCqnHPvSFLk39a7+iea2WIze8TMhkSmdZf0dqvHbIhMSwexqPH7Pq3wt7jvc5L+Hjk04+ouZE5G0a7z0dZZ1uUPalwnyZnZo2b2ipn961HmWyrprMjt8yX1bOMxbf2O7oocMvCNyIdQuohFnfua2atm9pSZTYlM667w+vs+1uXorMvnSnrVOXew1TTW5bCu1pn35Y/qbI2/LOn7Zva2pP+SdHPrO80sV+Ev+R5sNZltjOjWOem3lzN8BzgWM3tcUrc27vqac+5PkdttdvtmNl7Sfufc0uN82lck9XbONZrZ6ZIekjRA4cMujpT0Y497qvH7809XuBE6odXkyc65TRY+Bv0xM3vDOfd020tIHp7qfLR1lnX5AxkKr39jJe2X9ISZLXTOPXHEMq6U9OPIMdBzJTUd8dxt/Y4uds5tNLMChT+IL1F4j0VS81TndyT1cs5tN7MGSQ9FPnRZlz8QrXV5iKTbFP62+H2syx/oap2Pts629cU06/Kxa/xZSdc75x40s09I+pWkma3uny3pOefcjlbT2Mb4QFfrnBLbywndCDnnZh7rfjPLkHSOpIY27r5Ax94dutnMqp1z70QOr9gSec49rZ7/r2b2UzMrV7ijbf3NWQ+1v3sw4fmocWS5wyX9UuHjTre3yrMp8u8WM5uj8C7WpH+T8lTno62zGxQ+trf19HnHypcMOlnjDZKecs5tizzmr5JGS/rQB4Fz7g1FNgzNrE7SGUcs/iO/I+fcxsi/e83sPoXX5aTfePRR58ieiYOR2wvNbLXC32Zu0IcPrU3n9+Uur8tm1kPSHEmXOudWt5qHdfkDXa3zsbYl2MYI61CNJV0m6UuR239UeJuitbbel9nG+ECX6pwq28vJfmjcTElvOOdaHxohMwsovCv6/mPMO1fhX64i//4pMm+393f7W3hkjICk7Qqf+DjAzPqaWabCf2Bzo/haElUsatxL0v9KusQ5t6LVMvMi3zjKzPIU/hDp1N6mJBT1OkemX2phEyTtjhw696ikU8ysxMIjzJ0SmZbq2qrxo5KGm1lu5INiqqTXj5wx8u3h+7+Pr0tqPWrZR35HZpYR+UCQmYUknan0Xpe7VGczqzCzYOR2rcLfOq6JrM97zWxC5H37Un2w/qeyWNS4WNJfJN3snHuu1eNZl6P7njFX0gVmlmVmfRVel18U2xjHXWOFN66nRm7PkPTPw8rNrChy359aTWMbI4p1TpntZZcAIzZ09kfSryVd28b0aZLmtzH9l4qMfKPw6BhPKPwLfUJSaWT6dQqfKLpY4RP5J7Wa/3RJKxQeDeNrvl9/Etf4l5J2SloU+Xk5Mr02UvfFkd9BWtQ4hnU2SXdE1tfX1GrUJ4UP21gV+bnC9+v3XONPRda3pZK+d5Qafynyt79C0ncl2bF+R5LyJC1UeESeZZJ+pDZG40nFn1jUWeFzVt5/X35F0uxW84+JLHO1pJ+0/t2k6k+Mavx1SftavS8vUvh8Q9blKNY5ct/XIuvrm2o1yqHYxjjeGp8QWTcXS1ogqaHV4y5XeFCK1stkGyOKdVaKbC+//wYIAAAAAGkj2Q+NAwAAAIDjRiMEAAAAIO3QCAEAAABIOzRCAAAAANIOjRAAAACAtEMjBAAAACDt0AgBAAAASDv/HyeL8OrBPMMiAAAAAElFTkSuQmCC\n",
      "text/plain": [
       "<Figure size 1008x1296 with 1 Axes>"
      ]
     },
     "metadata": {
      "needs_background": "light"
     },
     "output_type": "display_data"
    }
   ],
   "source": [
    "gdf_slice = gdf.loc[gdf[filter_field]==select_data].copy()\n",
    "\n",
    "gdf_slice.crs = vector_crs_prj\n",
    "\n",
    "geo_df = gdf_slice.to_crs(crs = noaa_data_crs)\n",
    "\n",
    "plot_area_of_interest(geo_df, select_data, gdf_slice_column)"
   ]
  },
  {
   "cell_type": "markdown",
   "metadata": {},
   "source": [
    "## Retrieve the Precipitation Frequency Data:"
   ]
  },
  {
   "cell_type": "markdown",
   "metadata": {},
   "source": [
    "### Get list of zip files:"
   ]
  },
  {
   "cell_type": "code",
   "execution_count": 9,
   "metadata": {},
   "outputs": [
    {
     "name": "stdout",
     "output_type": "stream",
     "text": [
      "30 files found for 06h\n",
      "30 files found for 12h\n",
      "30 files found for 24h\n",
      "30 files found for 04d\n"
     ]
    }
   ],
   "source": [
    "noaa_url = 'ftp://hdsc.nws.noaa.gov/pub/hdsc/data/{}/'.format(vol_code)\n",
    "\n",
    "req = urllib.request.Request(noaa_url)\n",
    "data = urllib.request.urlopen(req).read().decode().split()\n",
    "\n",
    "copy_zips = []\n",
    "for duration in durations:\n",
    "    zips = [d for d in data if ('.zip' in d) and ('{}'.format(duration) in d) and ('ams' not in d)]\n",
    "    copy_zips.append(zips)\n",
    "    print('{} files found for {}'.format(len(zips), duration))\n",
    "\n",
    "all_zips_list = list(np.array(copy_zips).flat)"
   ]
  },
  {
   "cell_type": "markdown",
   "metadata": {},
   "source": [
    "### Iterate through zip files and build a table:"
   ]
  },
  {
   "cell_type": "code",
   "execution_count": 10,
   "metadata": {},
   "outputs": [
    {
     "name": "stdout",
     "output_type": "stream",
     "text": [
      "0 orb1000yr06ha.zip\n",
      "1 orb1000yr06hal.zip\n",
      "2 orb1000yr06hau.zip\n",
      "3 orb100yr06ha.zip\n",
      "4 orb100yr06hal.zip\n",
      "5 orb100yr06hau.zip\n",
      "6 orb10yr06ha.zip\n",
      "7 orb10yr06hal.zip\n",
      "8 orb10yr06hau.zip\n",
      "9 orb1yr06ha.zip\n",
      "10 orb1yr06hal.zip\n",
      "11 orb1yr06hau.zip\n",
      "12 orb200yr06ha.zip\n",
      "13 orb200yr06hal.zip\n",
      "14 orb200yr06hau.zip\n",
      "15 orb25yr06ha.zip\n",
      "16 orb25yr06hal.zip\n",
      "17 orb25yr06hau.zip\n",
      "18 orb2yr06ha.zip\n",
      "19 orb2yr06hal.zip\n",
      "20 orb2yr06hau.zip\n",
      "21 orb500yr06ha.zip\n",
      "22 orb500yr06hal.zip\n",
      "23 orb500yr06hau.zip\n",
      "24 orb50yr06ha.zip\n",
      "25 orb50yr06hal.zip\n",
      "26 orb50yr06hau.zip\n",
      "27 orb5yr06ha.zip\n",
      "28 orb5yr06hal.zip\n",
      "29 orb5yr06hau.zip\n",
      "30 orb1000yr12ha.zip\n",
      "31 orb1000yr12hal.zip\n",
      "32 orb1000yr12hau.zip\n",
      "33 orb100yr12ha.zip\n",
      "34 orb100yr12hal.zip\n",
      "35 orb100yr12hau.zip\n",
      "36 orb10yr12ha.zip\n",
      "37 orb10yr12hal.zip\n",
      "38 orb10yr12hau.zip\n",
      "39 orb1yr12ha.zip\n",
      "40 orb1yr12hal.zip\n",
      "41 orb1yr12hau.zip\n",
      "42 orb200yr12ha.zip\n",
      "43 orb200yr12hal.zip\n",
      "44 orb200yr12hau.zip\n",
      "45 orb25yr12ha.zip\n",
      "46 orb25yr12hal.zip\n",
      "47 orb25yr12hau.zip\n",
      "48 orb2yr12ha.zip\n",
      "49 orb2yr12hal.zip\n",
      "50 orb2yr12hau.zip\n",
      "51 orb500yr12ha.zip\n",
      "52 orb500yr12hal.zip\n",
      "53 orb500yr12hau.zip\n",
      "54 orb50yr12ha.zip\n",
      "55 orb50yr12hal.zip\n",
      "56 orb50yr12hau.zip\n",
      "57 orb5yr12ha.zip\n",
      "58 orb5yr12hal.zip\n",
      "59 orb5yr12hau.zip\n",
      "60 orb1000yr24ha.zip\n",
      "61 orb1000yr24hal.zip\n",
      "62 orb1000yr24hau.zip\n",
      "63 orb100yr24ha.zip\n",
      "64 orb100yr24hal.zip\n",
      "65 orb100yr24hau.zip\n",
      "66 orb10yr24ha.zip\n",
      "67 orb10yr24hal.zip\n",
      "68 orb10yr24hau.zip\n",
      "69 orb1yr24ha.zip\n",
      "70 orb1yr24hal.zip\n",
      "71 orb1yr24hau.zip\n",
      "72 orb200yr24ha.zip\n",
      "73 orb200yr24hal.zip\n",
      "74 orb200yr24hau.zip\n",
      "75 orb25yr24ha.zip\n",
      "76 orb25yr24hal.zip\n",
      "77 orb25yr24hau.zip\n",
      "78 orb2yr24ha.zip\n",
      "79 orb2yr24hal.zip\n",
      "80 orb2yr24hau.zip\n",
      "81 orb500yr24ha.zip\n",
      "82 orb500yr24hal.zip\n",
      "83 orb500yr24hau.zip\n",
      "84 orb50yr24ha.zip\n",
      "85 orb50yr24hal.zip\n",
      "86 orb50yr24hau.zip\n",
      "87 orb5yr24ha.zip\n",
      "88 orb5yr24hal.zip\n",
      "89 orb5yr24hau.zip\n",
      "90 orb1000yr04da.zip\n",
      "91 orb1000yr04dal.zip\n",
      "92 orb1000yr04dau.zip\n",
      "93 orb100yr04da.zip\n",
      "94 orb100yr04dal.zip\n",
      "95 orb100yr04dau.zip\n",
      "96 orb10yr04da.zip\n",
      "97 orb10yr04dal.zip\n",
      "98 orb10yr04dau.zip\n",
      "99 orb1yr04da.zip\n",
      "100 orb1yr04dal.zip\n",
      "101 orb1yr04dau.zip\n",
      "102 orb200yr04da.zip\n",
      "103 orb200yr04dal.zip\n",
      "104 orb200yr04dau.zip\n",
      "105 orb25yr04da.zip\n",
      "106 orb25yr04dal.zip\n",
      "107 orb25yr04dau.zip\n",
      "108 orb2yr04da.zip\n",
      "109 orb2yr04dal.zip\n",
      "110 orb2yr04dau.zip\n",
      "111 orb500yr04da.zip\n",
      "112 orb500yr04dal.zip\n",
      "113 orb500yr04dau.zip\n",
      "114 orb50yr04da.zip\n",
      "115 orb50yr04dal.zip\n",
      "116 orb50yr04dau.zip\n",
      "117 orb5yr04da.zip\n",
      "118 orb5yr04dal.zip\n",
      "119 orb5yr04dau.zip\n",
<<<<<<< HEAD
      "90 Seconds\n"
=======
      "78 Seconds\n"
>>>>>>> 5c0d1318
     ]
    }
   ],
   "source": [
    "start = time.time()\n",
    "results = []\n",
    "print_zips=True\n",
    "for i, zip_name in enumerate(all_zips_list):\n",
    "    \n",
    "    remote_file = os.path.join(noaa_url, zip_name)\n",
    "    try:\n",
    "        \n",
    "        open_socket = urllib.request.urlopen(remote_file)   \n",
    "        memfile = io.BytesIO(open_socket.read())\n",
    "\n",
    "        with ZipFile(memfile, 'r') as openzip:\n",
    "            gridfiles = openzip.namelist()\n",
    "            assert len(gridfiles) == 1,'Expected to find 1 file, found {}'.format(len(gridfiles))\n",
    "            local_file = gridfiles[0]\n",
    "\n",
    "            f = openzip.open(local_file)\n",
    "            content = f.read() \n",
    "\n",
    "            local_file_to_disk = os.path.join(os.getcwd(), local_file)\n",
    "\n",
    "            with open(local_file_to_disk, 'wb') as asc:\n",
    "                asc.write(content)\n",
    "\n",
    "        grid_data = parse_filename(zip_name, vol_code)\n",
    "        grid_data['value'] = get_masked_mean_atlas14(geo_df, local_file_to_disk)    \n",
    "        results.append(grid_data)\n",
    "\n",
    "        os.remove(local_file_to_disk)\n",
    "        if print_zips: print(i, zip_name)\n",
    "        \n",
    "    except:\n",
    "        print(\"Unable to get data for {}...may be the result of a poor connection\".format(zip_name))\n",
    "        \n",
    "print(round(time.time()-start), 'Seconds')"
   ]
  },
  {
   "cell_type": "markdown",
   "metadata": {},
   "source": [
    "## Save the Results:"
   ]
  },
  {
   "cell_type": "markdown",
   "metadata": {},
   "source": [
    "### Create an outputs directory:"
   ]
  },
  {
   "cell_type": "code",
   "execution_count": 11,
   "metadata": {},
   "outputs": [],
   "source": [
    "if not os.path.isdir(outputs_dir):\n",
    "    os.mkdir(outputs_dir)"
   ]
  },
  {
   "cell_type": "markdown",
   "metadata": {},
   "source": [
    "### Transform the data to a dataframe and save:"
   ]
  },
  {
   "cell_type": "code",
   "execution_count": 12,
   "metadata": {},
   "outputs": [
    {
     "name": "stdout",
     "output_type": "stream",
     "text": [
      "      Expected Value  Lower (90%)  Upper (90%)\n",
      "Tr                                            \n",
      "1           1.856218     1.691229     2.055380\n",
      "2           2.247564     2.043832     2.484978\n",
      "5           2.840453     2.572693     3.138844\n",
      "10          3.326732     2.998078     3.676134\n",
      "25          4.047603     3.613844     4.471201\n",
      "50          4.660737     4.122061     5.155084\n",
      "100         5.324173     4.665251     5.902955\n",
      "200         6.041682     5.236464     6.726922\n",
      "500         7.099184     6.046888     7.972961\n",
      "1000        7.990955     6.703486     9.034240\n",
      "      Expected Value  Lower (90%)  Upper (90%)\n",
      "Tr                                            \n",
      "1           2.247676     2.025324     2.526257\n",
      "2           2.714402     2.442274     3.048341\n",
      "5           3.449922     3.095034     3.872665\n",
      "10          4.082397     3.639358     4.577916\n",
      "25          5.047732     4.451732     5.655620\n",
      "50          5.894514     5.143363     6.610793\n",
      "100         6.835257     5.888581     7.688453\n",
      "200         7.885436     6.695184     8.909162\n",
      "500         9.487402     7.881246    10.783860\n",
      "1000       10.875346     8.873497    12.449369\n",
      "      Expected Value  Lower (90%)  Upper (90%)\n",
      "Tr                                            \n",
      "1           2.610168     2.379514     2.899173\n",
      "2           3.157397     2.876503     3.507128\n",
      "5           4.057966     3.691363     4.502486\n",
      "10          4.851486     4.392726     5.365212\n",
      "25          6.069994     5.449989     6.672994\n",
      "50          7.151799     6.371184     7.828531\n",
      "100         8.373408     7.391402     9.138771\n",
      "200         9.766151     8.526531    10.630844\n",
      "500        11.904352    10.219179    12.912581\n",
      "1000       13.782117    11.668648    14.920983\n",
      "      Expected Value  Lower (90%)  Upper (90%)\n",
      "Tr                                            \n",
      "1           3.369430     3.078279     3.723832\n",
      "2           4.072553     3.722872     4.505883\n",
      "5           5.205497     4.749480     5.749330\n",
      "10          6.178743     5.622939     6.811330\n",
      "25          7.641832     6.906972     8.397128\n",
      "50          8.912447     8.004117     9.778777\n",
      "100        10.325330     9.196581    11.318570\n",
      "200        11.902257    10.509011    13.035860\n",
      "500        14.270335    12.418626    15.632503\n",
      "1000       16.308626    14.023492    17.885872\n"
     ]
    }
   ],
   "source": [
    "df = pd.DataFrame.from_dict(results)\n",
    "\n",
    "writer = pd.ExcelWriter(outputs_dir/'PrecipTable_{}.xlsx'.format(select_data))\n",
    "\n",
    "for i, d in enumerate(durations):\n",
    "    table = pd.pivot_table(df[df['duration']==d], values = 'value', index=['TR'], columns=['statistic'])\n",
    "    table.index.name='Tr'\n",
    "    table.columns.name = None\n",
    "    table = table.sort_values(by=['Expected Value'])\n",
    "    table.to_excel(writer, sheet_name='AreaDepths_{}'.format(dur_names[i]))\n",
    "    print(table)\n",
    "    \n",
    "writer.save()"
   ]
  },
  {
   "cell_type": "markdown",
   "metadata": {},
   "source": [
    "---"
   ]
  },
  {
   "cell_type": "markdown",
   "metadata": {},
   "source": [
    "# END"
   ]
  }
 ],
 "metadata": {
  "kernelspec": {
   "display_name": "Python 3",
   "language": "python",
   "name": "python3"
  },
  "language_info": {
   "codemirror_mode": {
    "name": "ipython",
    "version": 3
   },
   "file_extension": ".py",
   "mimetype": "text/x-python",
   "name": "python",
   "nbconvert_exporter": "python",
   "pygments_lexer": "ipython3",
   "version": "3.7.1"
  },
  "nteract": {
   "version": "0.12.3"
  }
 },
 "nbformat": 4,
 "nbformat_minor": 2
}<|MERGE_RESOLUTION|>--- conflicted
+++ resolved
@@ -64,18 +64,10 @@
    },
    "outputs": [],
    "source": [
-<<<<<<< HEAD
+
     "## Atlas 14 volume number:\n",
     "volume = 2\n",
     "\n",
-=======
-    "### Atlas 14 volume number:\n",
-    "volume = 2\n",
-    "#sub_voume = 1 # For volume 5 (selected Pacific Islands) the user must specify a sub-volume number in get_volume_code\n",
-    "\n",
-    "### Vector polygon information (.geojson, .shp, or .gdb):\n",
-    "polygon = 'HUC12.shp'\n",
->>>>>>> 5c0d1318
     "\n",
     "## Vector polygon information (.geojson, .shp, or .gdb):\n",
     "polygon = 'HUC12.shp'\n",
@@ -228,17 +220,10 @@
        "    <tr>\n",
        "      <th>1</th>\n",
        "      <td>{F0D9874D-52BA-4FDC-A5E6-E259B627764D}</td>\n",
-<<<<<<< HEAD
        "      <td>None</td>\n",
        "      <td>None</td>\n",
        "      <td>None</td>\n",
        "      <td>None</td>\n",
-=======
-       "      <td>None</td>\n",
-       "      <td>None</td>\n",
-       "      <td>None</td>\n",
-       "      <td>None</td>\n",
->>>>>>> 5c0d1318
        "      <td>2013-01-18</td>\n",
        "      <td>0</td>\n",
        "      <td>37030.62</td>\n",
@@ -249,13 +234,8 @@
        "      <td>S</td>\n",
        "      <td>NM</td>\n",
        "      <td>031401030103</td>\n",
-<<<<<<< HEAD
        "      <td>0.0</td>\n",
        "      <td>0.0</td>\n",
-=======
-       "      <td>0.0</td>\n",
-       "      <td>0.0</td>\n",
->>>>>>> 5c0d1318
        "      <td>0.845522</td>\n",
        "      <td>0.014214</td>\n",
        "      <td>57.860117</td>\n",
@@ -270,19 +250,11 @@
        "                                    TNMID METASOURCE SOURCEDATA SOURCEORIG  \\\n",
        "0  {B1EF0C55-72ED-4FF6-A3BA-97A87C6A6C47}       None       None       None   \n",
        "1  {F0D9874D-52BA-4FDC-A5E6-E259B627764D}       None       None       None   \n",
-<<<<<<< HEAD
        "\n",
        "  SOURCEFEAT    LOADDATE  GNIS_ID  AREAACRES  AREASQKM STATES  ...  \\\n",
        "0       None  2013-01-18        0   12663.63     51.25     AL  ...   \n",
        "1       None  2013-01-18        0   37030.62    149.86     AL  ...   \n",
        "\n",
-=======
-       "\n",
-       "  SOURCEFEAT    LOADDATE  GNIS_ID  AREAACRES  AREASQKM STATES  ...  \\\n",
-       "0       None  2013-01-18        0   12663.63     51.25     AL  ...   \n",
-       "1       None  2013-01-18        0   37030.62    149.86     AL  ...   \n",
-       "\n",
->>>>>>> 5c0d1318
        "                   NAME HUTYPE HUMOD         TOHUC NONCONTRIB  NONCONTR_1  \\\n",
        "0            Pond Creek      S    NM  031401030102        0.0         0.0   \n",
        "1  Lightwood Knot Creek      S    NM  031401030103        0.0         0.0   \n",
@@ -573,11 +545,7 @@
       "117 orb5yr04da.zip\n",
       "118 orb5yr04dal.zip\n",
       "119 orb5yr04dau.zip\n",
-<<<<<<< HEAD
       "90 Seconds\n"
-=======
-      "78 Seconds\n"
->>>>>>> 5c0d1318
      ]
     }
    ],
