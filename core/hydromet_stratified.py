import pathlib as pl
import numpy as np
import pandas as pd
from scipy.integrate import quad
from scipy.optimize import minimize
from scipy import interpolate, stats, special
from matplotlib import pyplot as plt
from cycler import cycler


#----------------------------------------------------------------------------------------------------------------------#
# Functions called by EventTable_Stratified.ipynb.
#----------------------------------------------------------------------------------------------------------------------#

def Q_SCS(R: np.array, CN: float, mu: float) -> float:
    """SCS-CN runoff formula.
    """
    S = 1000.0/CN-10.0
    return (R-mu*S)**2/(R-mu*S+S)


def Norm_Constant_GEV(x: np.ndarray, PMP: float) -> float:
    """Constant for distribution truncation at the PMP value.
    """ 
    return 1.0/stats.genextreme.cdf(PMP, x[2], x[0], x[1])


def Norm_Constant_LN(SD: float, mu: float, PMP: float) -> float:
    """Constant for distribution truncation at the PMP value. 
    """ 
    return 1.0/stats.lognorm.cdf(PMP, SD, scale = np.exp(mu))


def PDF_GEV(R: np.ndarray, x: np.ndarray, PMP: float) -> np.ndarray:
    """
    """
    return Norm_Constant_GEV(x, PMP)*stats.genextreme.pdf(R, x[2], x[0], x[1])


def CDF_GEV(R: np.ndarray, x: np.ndarray, PMP: float) -> float:
    """
    """
    return Norm_Constant_GEV(x, PMP)*stats.genextreme.cdf(R, x[2], x[0], x[1])


def PPF_GEV(P: np.ndarray, x: np.ndarray, PMP: float) -> np.ndarray:
    """
    """
    return stats.genextreme.ppf(P/Norm_Constant_GEV(x, PMP), x[2], x[0], x[1])


def GEV_Parameters(df: pd.DataFrame, GEV_Parameters: np.ndarray, bounds: tuple, ID: str, PMP: float) -> pd.DataFrame:
    """Function defines an objective function for finding the GEV parameters and then determines the best GEV parameters 
       that minimize the difference between the GEV and comparison data.
    """    
    def objective_func_GEV(x: np.ndarray) -> float: 
        """Calculates the sum of the squared residuals between the return interval and return interval calculated from 
           the GEV CDF with the differences normalized by the return interval. 
        """ 
        return sum(np.square((RI-1/(1-CDF_GEV(row[ID], x, PMP)))/RI) for RI, row in df.iterrows())
    solution = minimize(objective_func_GEV, GEV_Parameters, method='SLSQP', bounds=bounds, options={'disp': False})
    df_GEV_parameters = pd.DataFrame(data=solution.x, index=["mu", "sigma", "xi"], columns=["GEV {}".format(ID)])
    return df_GEV_parameters


def GEV_parameters_Fit(raw_precip: pd.DataFrame, ID: str, PMP: float) -> pd.DataFrame:
    """This function provides initial value for finding the GEV parameters and then finds the best GEV parameters using 
       the function GEV_parameters.
    """
    year = raw_precip.index.values
    weights = np.append(1/year[:-1]-1/year[1:], 1/year[-1])
<<<<<<< HEAD
    Avg   = ( weights*raw_precip[ID]).sum()
    GEV_parameters   = np.array([Avg*.8 , 0.5, -0.25])
    bounds   = (( Avg*0.7, Avg*1.0), (.01, 1.1), (-0.5, 0))
    df_GEV_parameters = GEV_Parameters(raw_precip, GEV_parameters, bounds, ID, PMP)
    return df_GEV_parameters

def Avg_R_integrand(R: float, GEV_parameters: np.ndarray, PMP: float)-> float:
    '''This function defines the integrand for calculating an average
    based on the GEV distribution
    '''
=======
    Avg = (weights*raw_precip[ID]).sum()
    GEV_parameters = np.array([Avg*0.8, 0.5, -0.25])
    bounds = ((Avg*0.7, Avg*1.0), (0.01, 1.1), (-0.5, 0.0))
    df_GEV_parameters = GEV_Parameters(raw_precip, GEV_parameters, bounds, ID, PMP)
    return df_GEV_parameters


def Avg_R_integrand(R: float, GEV_parameters: np.ndarray, PMP: float) -> float:
    """This function defines the integrand for calculating an average based on the GEV distribution.
    """
>>>>>>> 6129ee74
    return R*PDF_GEV(R, GEV_parameters, PMP)


def Avg_R(lower_bound: float, upper_bound: float, GEV_parameters: np.ndarray, PMP: float) -> float:
    """Calculates the average value of the GEV distribution of rainfall or runoff based on an upper and lower bound.
    """
    return quad(Avg_R_integrand, lower_bound, upper_bound, args=(GEV_parameters, PMP))


<<<<<<< HEAD
def GEV_RI(RI: float, GEV_parameters: np.ndarray, PMP: float)-> float:
    '''Provides rainfall as a function of the return interval (RI)
    '''
    return PPF_GEV( 1-1/RI, GEV_parameters, PMP)

def objective_func_bound_GEV(RI_lower: float, RI_upper: float, RI_middle: float, GEV_parameters: np.ndarray, PMP: float)->float:
    ''''Calculates the square of the error between the average rainfall
        calculated form the bin floor and ceiling (given in terms of RI)
        and the raifall of the return period of interest
     ''' 
    return (np.square(Avg_R( GEV_RI(RI_lower, GEV_parameters, PMP), GEV_RI(RI_upper, GEV_parameters, PMP), GEV_parameters, PMP)[0] \
                      /(1.0/RI_lower-1.0/RI_upper) - GEV_RI(RI_middle, GEV_parameters, PMP) ) )


def bound_lower_GEV(RI_upper: float, RI_middle: float, GEV_parameters: np.ndarray, initial_value: np.ndarray, PMP: float)-> float:
    '''Finds the rainfall bin floor given the bin ceiling and average return interval of the bin
    '''
    return minimize(objective_func_bound_GEV, initial_value, \
                    args = (RI_upper, RI_middle, GEV_parameters, PMP),\
                    method='SLSQP',bounds= [(1.0, RI_upper*.999)], options={ 'disp': False})


def Bound_rainfall_U(RI_lower: float, RI_middle: float, GEV_parameters: np.ndarray, initial_value: np.ndarray)-> float:
    '''Finds the rainfall bin ceiling given the bin floor and average return interval of the bin
    '''
    return minimize(objective_func_bound_GEV, initial_value, \
                    args = (RI_lower, RI_middle, GEV_parameters),\
                    method='SLSQP', bounds = [(1.0, RI_upper_bound)], options={ 'disp': False})
=======
def GEV_RI(RI: np.ndarray, GEV_parameters: np.ndarray, PMP: float) -> np.ndarray:
    """Provides rainfall or runoff as a function of the return interval (RI).
    """
    return PPF_GEV(1-1.0/RI, GEV_parameters, PMP)


def objective_func_bound_GEV(RI_lower: float, RI_upper: float, RI_middle: float, GEV_parameters: np.ndarray, 
                             PMP: float) -> float:
    """Calculates the square of the error between the average rainfall or runoff calculated from the bin floor and 
       ceiling (given in terms of RI) and the rainfall or runoff of the return period of interest.
    """ 
    return np.square(Avg_R(GEV_RI(RI_lower, GEV_parameters, PMP), GEV_RI(RI_upper, GEV_parameters, PMP), GEV_parameters, 
                                  PMP)[0]/(1.0/RI_lower-1.0/RI_upper) - GEV_RI(RI_middle, GEV_parameters, PMP))


def bound_lower_GEV(RI_upper: float, RI_middle: float, GEV_parameters: np.ndarray, initial_value: float,
                    PMP: float) -> float:
    """Finds the rainfall or runoff bin floor given the bin ceiling and average return interval of the bin.
    """
    return minimize(objective_func_bound_GEV, initial_value, args = (RI_upper, RI_middle, GEV_parameters, PMP),
                    method='SLSQP', bounds=[(1.0, RI_upper*0.999)], options={'disp': False})


def PDF_QlS(Q: np.ndarray, S: float, mu: float, GEV_parameters: np.ndarray, PMP: float) -> np.ndarray:
    """This function provides the runoff PDF conditional on max potential retention, where Q=runoff, S=max potential 
       retention, and mu=initial abstraction parameter.
    """
    return (Q+2.0*S+np.sqrt(Q)*np.sqrt(Q+4.0*S))/(2.0*np.sqrt(Q)*np.sqrt(Q+4.0*S))*\
            PDF_GEV(1.0/2.0*(Q+np.sqrt(Q)*np.sqrt(Q+4.0*S)+2.0*S*mu), GEV_parameters, PMP)
>>>>>>> 6129ee74


def PDF_Q(Q: float, mu: float, GEV_parameters: np.ndarray, PMP: float, partition_avg: np.ndarray,
          Delta_P: float, error_PQ: float) -> float: 
    """
    """
    return sum(Delta_P*PDF_QlS(Q, S_avg_partition, mu, GEV_parameters, PMP) for S_avg_partition in 
               partition_avg)/(1-error_PQ)


<<<<<<< HEAD
#The runoff distribution consists of a continuous part plus a discrete probablity of zero runoff
#The continuous runoff distribution
def PDF_Q(Q: float, mu: float, GEV_parameters: np.ndarray, PMP: float, partition_avg: np.ndarray, Delta_P: float, error_PQ:float)-> float: 
    return sum(Delta_P*PDF_QlS(Q, S_avg_partition, mu, GEV_parameters, PMP) for S_avg_partition in partition_avg)/(1-error_PQ)


def Qzero_integrand(S: float, mu: float, alpha: float, beta: float, S_limit: float, GEV_parameters: np.ndarray, PMP: float, error_PQ:float )-> float:
    '''Defines the integrand for calculating the probability of zero runoff'''
    return ( CDF_GEV(S*mu, GEV_parameters, PMP) \
            -CDF_GEV(0, GEV_parameters, PMP)) \
            *(1/S_limit)*stats.beta(alpha, beta).pdf(S/S_limit)/(1-error_PQ)

def P_Qzero(mu: float, alpha: float, beta: float, S_limit: float, GEV_parameters: np.ndarray, PMP: float, error_PQ:float)-> float:
    '''Defines discrete probabilility of zero runoff (integrated)'''
    return quad(Qzero_integrand, 0, S_limit, args =(mu, alpha, beta, S_limit, GEV_parameters, PMP, error_PQ)) 
=======
def Qzero_integrand(S: float, mu: float, alpha: float, beta: float, S_limit: float, GEV_parameters: np.ndarray,
                    PMP: float, error_PQ: float) -> float:
    """Defines the integrand for calculating the probability of zero runoff.
    """
    return (CDF_GEV(S*mu, GEV_parameters, PMP)-CDF_GEV(0, GEV_parameters, PMP))\
           *(1.0/S_limit)*stats.beta(alpha, beta).pdf(S/S_limit)/(1-error_PQ)


def P_Qzero(mu: float, alpha: float, beta: float, S_limit: float, GEV_parameters: np.ndarray, PMP: float, 
            error_PQ: float) -> float:
    """Defines discrete probability of zero runoff (integrated).
    """
    return quad(Qzero_integrand, 0, S_limit, args =(mu, alpha, beta, S_limit, GEV_parameters, PMP, error_PQ)) 

>>>>>>> 6129ee74

def CDF_Q(Q: float, mu: float, alpha: float, beta: float, S_limit: float, GEV_parameters: np.ndarray, PMP: float, 
          partition_avg: np.ndarray, Delta_P: float, error_PQ: float) -> float:
    """Defines the cumulative distribution function for runoff. PDF PDF_Q(u) is integrated from zero to an arbitrary 
       runoff Q.
    """
    return quad(PDF_Q, 0.0, Q, args=(mu, GEV_parameters, PMP, partition_avg, Delta_P, error_PQ))[0]\
                +P_Qzero(mu, alpha, beta, S_limit, GEV_parameters, PMP, error_PQ)[0]

<<<<<<< HEAD
def CDF_Q(Q: float, mu: float, alpha: float, beta: float, S_limit: float, GEV_parameters: np.ndarray, PMP: float,  partition_avg: np.ndarray, Delta_P: float, error_PQ:float)-> float:
    '''Defines the cumulative distribution function for runoff
        PDF PDF_Q(u) is integrated from zero to an arbitrary runoff Q.
    '''
    return quad(PDF_Q, 0, Q, args=(mu,  GEV_parameters, PMP, partition_avg, Delta_P, error_PQ))[0]\
                +P_Qzero(mu, alpha, beta, S_limit, GEV_parameters, PMP,  error_PQ)[0]

def Avg_Q_integrand(Q: float, mu: float, GEV_parameters: np.ndarray, PMP: float, partition_avg: np.ndarray, Delta_P: float, error_PQ:float)-> float:
    return Q*PDF_Q(Q, mu, GEV_parameters, PMP, partition_avg, Delta_P,  error_PQ)

def Avg_Q(lower_bound: float, upper_bound: float, mu: float, GEV_parameters: np.ndarray, PMP: float, partition_avg: np.ndarray, Delta_P: float,  error_PQ: float)-> float:
    return quad(Avg_Q_integrand, lower_bound, upper_bound, args=(mu, GEV_parameters, PMP, partition_avg, Delta_P, error_PQ))

def runoff_RI(RI: float, f_RI_Q)-> float:
    '''Defines runoff as a function of the return interval (RI)'''
    return f_RI_Q(RI)

def objective_func_bound_runoff_L(RI_lower: float, RI_upper: float, RI_middle: float, mu: float, GEV_parameters: np.ndarray, PMP: float, partition_avg: np.ndarray, Delta_P: float, f_RI_Q,  error_PQ:float)-> float:
    ''''Calculates the square of the error between the average runoff
        calculated form the bin floor and ceiling (given in terms of RI)
        and the runoff of the return period of interest
     ''' 
    return (np.square(Avg_Q( runoff_RI(RI_lower, f_RI_Q), runoff_RI(RI_upper,  f_RI_Q), mu, \
                            GEV_parameters, PMP, partition_avg, Delta_P, error_PQ)[0]/(1.0/RI_lower -1.0/RI_upper) \
                      - runoff_RI(RI_middle, f_RI_Q) ) )

def Bound_L(RI_upper: float, RI_middle: float, mu: float, GEV_parameters: np.ndarray, PMP, partition_avg: np.ndarray, Delta_P: float, initial_value: np.ndarray, f_RI_Q, error_PQ:float)-> float:
    '''Calculates runoff bin floor given the bin ceiling and average return interval of the bin
    '''
    return minimize(objective_func_bound_runoff_L, initial_value, \
                    args = (RI_upper, RI_middle, mu, GEV_parameters, PMP,\
                            partition_avg, Delta_P, f_RI_Q, error_PQ),\
                    method='SLSQP',bounds= [(1.0, RI_upper)], options={ 'disp': False})
=======

def Avg_Q_integrand(Q: float, mu: float, GEV_parameters: np.ndarray, PMP: float, partition_avg: np.ndarray, 
                    Delta_P: float, error_PQ: float) -> float:
    """
    """
    return Q*PDF_Q(Q, mu, GEV_parameters, PMP, partition_avg, Delta_P, error_PQ)


def Avg_Q(lower_bound: float, upper_bound: float, mu: float, GEV_parameters: np.ndarray, PMP: float, 
          partition_avg: np.ndarray, Delta_P: float, error_PQ: float) -> float:
    """
    """
    return quad(Avg_Q_integrand, lower_bound, upper_bound, args=(mu, GEV_parameters, PMP, partition_avg, Delta_P, 
                error_PQ))


def runoff_RI(RI: float, f_RI_Q: interpolate.interp1d) -> float:
    """Defines runoff as a function of the return interval (RI).
    """
    return f_RI_Q(RI)
>>>>>>> 6129ee74


def objective_func_bound_runoff_L(RI_lower: float, RI_upper: float, RI_middle: float, mu: float, 
                                  GEV_parameters: np.ndarray, PMP: float, partition_avg: np.ndarray, Delta_P: float, 
                                  f_RI_Q: interpolate.interp1d, error_PQ: float) -> float:
    """Calculates the square of the error between the average runoff calculated from the bin floor and ceiling (given in 
       terms of RI) and the runoff of the return period of interest.
    """ 
    return np.square(Avg_Q(runoff_RI(RI_lower, f_RI_Q), runoff_RI(RI_upper,  f_RI_Q), mu, GEV_parameters, PMP, 
                      partition_avg, Delta_P, error_PQ)[0]/(1.0/RI_lower-1.0/RI_upper)-runoff_RI(RI_middle, f_RI_Q)) 


def Bound_L(RI_upper: float, RI_middle: float, mu: float, GEV_parameters: np.ndarray, PMP: float, 
            partition_avg: np.ndarray, Delta_P: float, initial_value: float, f_RI_Q: interpolate.interp1d, 
            error_PQ: float) -> float:
    """Calculates runoff bin floor given the bin ceiling and average return interval of the bin.
    """
    return minimize(objective_func_bound_runoff_L, initial_value, 
                    args = (RI_upper, RI_middle, mu, GEV_parameters, PMP, partition_avg, Delta_P, f_RI_Q, error_PQ),
                    method='SLSQP', bounds=[(1.0, RI_upper)], options={'disp': False})


def PDF_S(S: np.ndarray, alpha: float, beta: float, S_limit: float)-> float:
    """Defines the distribution of the max potential retention.
    """
    return (1.0/S_limit)*stats.beta(alpha, beta).pdf(S/S_limit)


def S_avg_integrand(S: float, alpha: float, beta: float, S_limit: float) -> float:
    """Defines the integrand for finding the average value over each partition.
    """
    return S*PDF_S(S, alpha, beta, S_limit)


def S_avg_partition(alpha: float, beta: float, S_limit: float, lower_bound: float, upper_bound: float) -> float:
    """Defines the integration for the average value over each partition.
    """
    return quad(S_avg_integrand, lower_bound, upper_bound, args=(alpha, beta, S_limit))


<<<<<<< HEAD
def PDF_SlQ(S: float, Q: float, mu: float, GEV_parameters: np.ndarray, PMP: float, partition_avg: np.ndarray, Delta_P: float, alpha: float, beta: float, S_limit: float, error_PQ:float)-> float:
    '''Defines the PDF of the max. potential retention, S, conditional
    on runoff, Q.
    '''
    return PDF_QlS(Q, S, mu, GEV_parameters, PMP)*PDF_S(S, alpha, beta, S_limit)/PDF_Q(Q, mu,  GEV_parameters, PMP, partition_avg, Delta_P, error_PQ)

def CDF_SlQ(S: float, Q: float, mu: float, GEV_parameters: np.ndarray, PMP: float, partition_avg: np.ndarray, Delta_P: float, alpha: float, beta: float, S_limit: float, error_PQ:float)-> float:
    '''Defines the CDF of the max potential retention, S, conditional
    on runoff Q.
    '''
    return quad(PDF_SlQ, 0, S, args=(Q, mu, GEV_parameters, PMP, partition_avg, Delta_P, alpha, beta, S_limit, error_PQ))[0]

def Avg_S1Q_integrand(S: float, Q: float, mu: float, GEV_parameters: np.ndarray, PMP: float, partition_avg: np.ndarray, Delta_P: float, alpha: float, beta: float, S_limit: float, error_PQ:float)-> float:
    '''Defines the integrand for calculating the average 
    max potential retention
    '''
    return S*PDF_SlQ(S, Q, mu, GEV_parameters, PMP, partition_avg, Delta_P, alpha, beta, S_limit, error_PQ)

def Avg_SlQ(Q: float, mu: float, GEV_parameters: np.ndarray, PMP: float, partition_avg: np.ndarray, Delta_P: float, alpha: float, beta: float, S_limit: float,  error_PQ:float, lower_bound: float, upper_bound: float)-> float:
    '''Derives the average values of the max potential retention by integrating
    between an upper and lower bound.
    '''
    return quad(Avg_S1Q_integrand, lower_bound, upper_bound, args=(Q, mu, GEV_parameters, PMP, partition_avg, Delta_P, alpha, beta, S_limit, error_PQ))

#Find the Median Value of S, i.e., the max potential retention, given a value of runoff
def objective_func_median_S(S: float, Q: float, mu: float, GEV_parameters: np.ndarray, PMP: float, partition_avg: np.ndarray, Delta_P: float, alpha: float, beta: float, S_limit: float, error_PQ:float)-> float:
    ''''Calculates the square of the error between the the CDF value
        and the median value of 0.5
     ''' 
    return np.square(CDF_SlQ(S, Q, mu, GEV_parameters, PMP, partition_avg, Delta_P, alpha, beta, S_limit, error_PQ)-0.5)

def Median_S(Q: float, mu: float, GEV_parameters: np.ndarray, PMP: float, partition_avg: np.ndarray, Delta_P: float, alpha: float, beta: float, S_limit: float, error_PQ:float, bounds: list, Initial_Value: np.ndarray)-> float:
    print('Calculating Median S for Runoff = %s' %(Q))
    return minimize(objective_func_median_S, Initial_Value, \
                    args = (Q, mu, GEV_parameters, PMP, partition_avg, Delta_P, alpha, beta, S_limit, error_PQ),\
                    method='SLSQP',bounds=bounds, options={ 'disp': False})

#
def partition_S_avgs(n_partition: int, alpha: float, beta: float, S_limit: float)->np.ndarray:
    '''Calculates the average value of the max. potential retention for n partitions of the distribution
    '''
    Delta_P=1/n_partition
    Bounds  = np.linspace(0, 1, n_partition+1)
=======
def PDF_SlQ(S: np.ndarray, Q: float, mu: float, GEV_parameters: np.ndarray, PMP: float, partition_avg: np.ndarray, 
            Delta_P: float, alpha: float, beta: float, S_limit: float, error_PQ: float) -> float:
    """Defines the PDF of the max potential retention, S, conditional on runoff, Q.
    """
    return PDF_QlS(Q, S, mu, GEV_parameters, PMP)*PDF_S(S, alpha, beta, S_limit)/PDF_Q(Q, mu, GEV_parameters, PMP, 
                                                                                       partition_avg, Delta_P, error_PQ)


def CDF_SlQ(S: float, Q: float, mu: float, GEV_parameters: np.ndarray, PMP: float, partition_avg: np.ndarray, 
            Delta_P: float, alpha: float, beta: float, S_limit: float, error_PQ: float) -> float:
    """Defines the CDF of the max potential retention, S, conditional on runoff Q.
    """
    return quad(PDF_SlQ, 0, S, args=(Q, mu, GEV_parameters, PMP, partition_avg, Delta_P, alpha, beta, S_limit, 
                                     error_PQ))[0]


def Avg_SlQ_integrand(S: float, Q: float, mu: float, GEV_parameters: np.ndarray, PMP: float, partition_avg: np.ndarray, 
                      Delta_P: float, alpha: float, beta: float, S_limit: float, error_PQ: float) -> float:
    """Defines the integrand for calculating the average max potential retention.
    """
    return S*PDF_SlQ(S, Q, mu, GEV_parameters, PMP, partition_avg, Delta_P, alpha, beta, S_limit, error_PQ)


def Avg_SlQ(Q: float, mu: float, GEV_parameters: np.ndarray, PMP: float, partition_avg: np.ndarray, Delta_P: float, 
            alpha: float, beta: float, S_limit: float, error_PQ: float, lower_bound: float, 
            upper_bound: float) -> float:
    """Derives the average values of the max potential retention by integrating between an upper and lower bound.
    """
    return quad(Avg_SlQ_integrand, lower_bound, upper_bound, args=(Q, mu, GEV_parameters, PMP, partition_avg, Delta_P, 
                                                                   alpha, beta, S_limit, error_PQ))[0]


def objective_func_median_S(S: float, Q: float, mu: float, GEV_parameters: np.ndarray, PMP: float, 
                            partition_avg: np.ndarray, Delta_P: float, alpha: float, beta: float, 
                            S_limit: float, error_PQ: float) -> float:
    """Calculates the square of the error between the the CDF value and the median value of 0.5.
    """ 
    return np.square(CDF_SlQ(S, Q, mu, GEV_parameters, PMP, partition_avg, Delta_P, alpha, beta, S_limit, error_PQ)-0.5)


def Median_S(Q: float, mu: float, GEV_parameters: np.ndarray, PMP: float, partition_avg: np.ndarray, Delta_P: float, 
             alpha: float, beta: float, S_limit: float, error_PQ: float, bounds: list, Initial_Value: float) -> float:
    """
    """
    return minimize(objective_func_median_S, Initial_Value, 
                    args = (Q, mu, GEV_parameters, PMP, partition_avg, Delta_P, alpha, beta, S_limit, error_PQ),
                    method='SLSQP', bounds=bounds, options={'disp': False})


def partition_S_avgs(n_partition: int, Delta_P: float, alpha: float, beta: float, S_limit: float) -> np.ndarray:
    """Calculates the average value of the max potential retention for n partitions of the distribution.
    """
    Bounds = np.linspace(0.0, 1.0, n_partition+1)
>>>>>>> 6129ee74
    Bounds_S = S_limit*stats.beta(alpha, beta).ppf(Bounds)
    Bounds_Lower = Bounds_S[:-1]
    Bounds_Upper = Bounds_S[1:]
    partition_avg = np.array([S_avg_partition(alpha, beta, S_limit, lower, upper)[0] 
                                  for lower, upper in zip(Bounds_Lower, Bounds_Upper)])/Delta_P
    return partition_avg


def weights_Rainfall(Return_Intervals: np.ndarray, GEV_parameters: np.ndarray, PMP: float, RI_upper_bound: float, 
                     NOAA_precip: pd.DataFrame, ID: str, RI_data: np.ndarray, CN: float, mu: float) -> pd.DataFrame:
    """Calculate the weights of the rainfall events. RI_data is the return intervals from which values for the rainfall 
       are taken directly from the input data (NOAA_precip) instead of being calculated from the fitted GEV.
    """
    Size = Return_Intervals.size
    Bin_Bounds_R_topdown = np.zeros(Size+1)
    Bin_Bounds_R_topdown[Size] = RI_upper_bound
    for i in range(0, Size):
<<<<<<< HEAD
        Bin_Bounds_R_topdown[Size-i-1] = \
        bound_lower_GEV(Bin_Bounds_R_topdown[Size-i], \
                         Return_Intervals[Size-i-1], \
                         GEV_parameters, \
                         np.array([ Return_Intervals[Size-i-1]*.2 ]), \
                         PMP).x[0] 
        print('Bin Ceiling = %s, Bin Average = %s, Bin Floor = %s' \
                %(Bin_Bounds_R_topdown[Size-i], Return_Intervals[Size-i-1], Bin_Bounds_R_topdown[Size-i-1]))
    #Calculate the Average/typical precipitation between the RI upper bound and PMP
    lower_bound = PPF_GEV( 1-1/ RI_upper_bound, GEV_parameters, PMP)
    Avg_PlusR =  Avg_R(lower_bound, PMP, GEV_parameters, PMP)[0]/(1/RI_upper_bound)
    Prob_Plus =  CDF_GEV(Avg_PlusR, GEV_parameters, PMP)
    #New RI index with additional event
    RI_index = np.append(Return_Intervals, 1/(1-Prob_Plus)).astype(int)
    #weights of events   
    weights_R_topdown = (1.0/Bin_Bounds_R_topdown[:-1]-1.0/Bin_Bounds_R_topdown[1:]).astype(float)
    weights_R_topdown = np.append(weights_R_topdown, 1/RI_upper_bound)
    data= np.vstack(( Bin_Bounds_R_topdown, \
                 np.append(Bin_Bounds_R_topdown[1:], np.inf),\
                 weights_R_topdown)).T
    df_weights =  pd.DataFrame(data=data, index=RI_index, \
                           columns=['Bin Floor', 'Bin Celing','Event Weight']) 
    #Based on GEV  calculate the  precipitation for each RI  
    RI_index_calc = RI_index[ np.isin(RI_index, RI_data, invert=True) ]
    Precip_calculate = PPF_GEV(1-1/RI_index_calc, GEV_parameters, PMP)
    
    df2=pd.DataFrame(data = Precip_calculate , index = RI_index_calc.astype(int), \
                 columns=[ID])  
    #dataframe of input values
    df_R_NOAA_E =  NOAA_precip[ NOAA_precip.index.isin(RI_data) ]    #NOT USED pd.DataFrame(NOAA_precip.loc[RI_NOAA_L : RI_NOAA_U][ID])
    df_precip = df_R_NOAA_E.append(df2)
    df_precip = df_precip.drop('P_Median_in',axis=1)
    #Calculate the runoff
    Q = Q_SCS( df_precip[ID].to_numpy(), CN, mu)
    #append Runoff to the table
    df_precip['Runoff'] = Q 
    return pd.concat([df_weights,  df_precip], axis=1)

def runoff_GEV(mu: float, GEV_parameters, PMP: float, \
           alpha: float, beta: float, S_limit: float, partition_avg: np.ndarray, Delta_P: float, \
           error_PQ: float, n_partitions_Q: int=40 )->tuple:
    '''The function calculates the values of runoff versus return period and
    fits a GEV distribution to the resuts and returns datarames for both the GEV parameters
    and runoff as a function of the return interval.
    '''
    Q_line = np.linspace(.01, PMP-.01, n_partitions_Q+1)
    Return_PeriodQ= 1/(1- np.transpose([CDF_Q(Q, mu, alpha, beta, S_limit, GEV_parameters, PMP, partition_avg, Delta_P, error_PQ) for Q in Q_line]))
    df_runoff = pd.DataFrame(Q_line, index = Return_PeriodQ, columns= [ 'Runoff'] )
    df_GEV_parameters_R = GEV_parameters_Fit(df_runoff, 'Runoff', PMP)
    return df_runoff, df_GEV_parameters_R

def runoff_weights(Return_Intervals: np.ndarray, RI_upper_bound: float, mu: float, GEV_Parameters_Runoff, \
                   GEV_Parameters_Rain, PMP: float, partition_avg: np.ndarray, Delta_P: float, error_PQ:float):
    '''Calculate the weights of the runoff events assuming that a GEV distribution is the best fit to the 
    runoff distribution that was derived analytically (and implemented with numerical integration) based on the
    GEV PDF of rainfall and the distribution of the max. potential retention from PRFA.
    '''
=======
        Bin_Bounds_R_topdown[Size-i-1] = bound_lower_GEV(Bin_Bounds_R_topdown[Size-i], Return_Intervals[Size-i-1], 
                                                         GEV_parameters, Return_Intervals[Size-i-1]*0.2, PMP).x[0] 
    lower_bound = GEV_RI(RI_upper_bound, GEV_parameters, PMP)
    Avg_PlusR = Avg_R(lower_bound, PMP, GEV_parameters, PMP)[0]/(1.0/RI_upper_bound)
    Prob_Plus = CDF_GEV(Avg_PlusR, GEV_parameters, PMP)  
    RI_index = np.append(Return_Intervals, 1.0/(1-Prob_Plus)).astype(int)
    weights_R_topdown = (1.0/Bin_Bounds_R_topdown[:-1]-1.0/Bin_Bounds_R_topdown[1:]).astype(float)
    weights_R_topdown = np.append(weights_R_topdown, 1.0/RI_upper_bound)
    data = np.vstack((Bin_Bounds_R_topdown, np.append(Bin_Bounds_R_topdown[1:], np.inf), weights_R_topdown)).T
    df_weights = pd.DataFrame(data=data, index=RI_index, columns=['Bin Floor', 'Bin Ceiling', 'Event Weight']) 
    RI_index_calc = RI_index[np.isin(RI_index, RI_data, invert=True)]
    Precip_calculate = GEV_RI(RI_index_calc, GEV_parameters, PMP)
    df2 = pd.DataFrame(data = Precip_calculate, index = RI_index_calc, columns=[ID])  
    df_R_NOAA_E = NOAA_precip[NOAA_precip.index.isin(RI_data)].copy()
    df_precip = df_R_NOAA_E.append(df2)
    df_precip = df_precip.drop('P_Median_in', axis=1)
    Q = Q_SCS(df_precip[ID].values, CN, mu)
    df_precip['Runoff'] = Q 
    return pd.concat([df_weights, df_precip], axis=1)


def runoff_GEV(mu: float, GEV_parameters, PMP: float, alpha: float, beta: float, S_limit: float, 
               partition_avg: np.ndarray, Delta_P: float, error_PQ: float, n_partitions_Q: int=40) -> tuple:
    """Calculates the values of runoff versus return period, fits a GEV distribution to the results, and returns 
       dataframes for both the GEV parameters and runoff as a function of the return interval.
    """
    Q_line = np.linspace(0.01, PMP - 0.01, n_partitions_Q+1)
    Return_PeriodQ = 1.0/(1-np.transpose([CDF_Q(Q, mu, alpha, beta, S_limit, GEV_parameters, PMP, partition_avg, 
                                                Delta_P, error_PQ) for Q in Q_line]))
    df_runoff = pd.DataFrame(Q_line, index=Return_PeriodQ, columns=['Runoff'])
    df_GEV_parameters_R = GEV_parameters_Fit(df_runoff, 'Runoff', PMP)
    return df_runoff, df_GEV_parameters_R


def runoff_weights(Return_Intervals: np.ndarray, RI_upper_bound: float, mu: float, GEV_Parameters_Runoff: pd.DataFrame,
                   GEV_Parameters_Rain: pd.DataFrame, PMP: float, partition_avg: np.ndarray, Delta_P: float, 
                   error_PQ: float) -> pd.DataFrame:
    """Calculate the weights of the runoff events assuming that a GEV distribution is the best fit to the runoff 
       distribution that was derived analytically (and implemented with numerical integration) based on the GEV PDF of 
       rainfall and the distribution of the max potential retention.
    """               
>>>>>>> 6129ee74
    Size = Return_Intervals.size
    Bin_Bounds = np.zeros(Size+1)
    Bin_Bounds[Size] = RI_upper_bound
    for i in range(0, Size):
<<<<<<< HEAD
        Bin_Bounds[Size-i-1] = \
        bound_lower_GEV(Bin_Bounds[Size-i], \
                        Return_Intervals[Size-i-1], \
                        GEV_Parameters_Runoff, \
                        np.array([ Return_Intervals[Size-i-1]*.2 ]), \
                        PMP).x[0] 
        print('Bin Ceiling = %s, Bin Average = %s, Bin Floor = %s' \
                %(Bin_Bounds[Size-i], Return_Intervals[Size-i-1], Bin_Bounds[Size-i-1]))
    #Calculate the Average/typical precipitation between the RI upper bound and PMP
    lower_bound = PPF_GEV( 1-1/ RI_upper_bound, GEV_Parameters_Runoff, PMP)
    Avg_Plus  = Avg_Q(lower_bound, PMP, mu, GEV_Parameters_Rain,\
                        PMP, partition_avg, Delta_P, error_PQ)[0]/(1/RI_upper_bound)
    Prob_Plus =  CDF_GEV(Avg_Plus, GEV_Parameters_Runoff, PMP)
    #New RI index with additional event
    RI_index = np.append(Return_Intervals, 1/(1-Prob_Plus)).astype(int)
    
    Event_Amount = PPF_GEV(1-1/RI_index, GEV_Parameters_Runoff, PMP)
    df_runoff = pd.DataFrame(data = Event_Amount ,index = RI_index.astype(int), columns=['Runoff'])
    #weights of events   
    weights = (1.0/Bin_Bounds[:-1]-1.0/Bin_Bounds[1:]).astype(float)
    weights = np.append(weights, 1/RI_upper_bound)
    data= np.vstack(( Bin_Bounds, \
                 np.append(Bin_Bounds[1:], np.inf),\
                 weights)).T
    df_weights =  pd.DataFrame(data=data, index=RI_index.astype(int), \
                           columns=['Bin Floor', 'Bin Celing','Event Weight']) 
    return pd.concat([ df_weights, df_runoff], axis=1)

def Scenarios_Avg_S_Median_S(df_weights_runoff: pd.DataFrame, mu: float, GEV_parameters, PMP: float, partition_avg: np.ndarray, Delta_P: float, alpha: float, beta: float, S_limit: float, error_PQ:float)->pd.DataFrame:
    '''Calculate median and average max. potential retention scenarios for given runoff.
    '''
    Runoff_Q = df_weights_runoff['Runoff'].to_numpy()
    Return_Intervals_Q = df_weights_runoff.index.to_numpy().astype(int)
    Avg_S_list = [Avg_SlQ(Q1, mu, GEV_parameters, PMP, partition_avg, Delta_P, alpha, beta, S_limit, error_PQ, 0,S_limit)[0] for Q1 in Runoff_Q]
    R_Avg_S = [1/2*(Q+np.sqrt(Q)*np.sqrt(Q+4*S)+2*S*mu) for Q, S in zip(Runoff_Q, Avg_S_list) ]
    #Bounds and initial value for finding the Median max. potential retention
    bounds= [(.25, S_limit)]
    Initial_Value = np.array([1.5])
    #Find the median value of the max. potential retention
    Median_S_list = [Median_S(Q1, mu, GEV_parameters, PMP, partition_avg, Delta_P, alpha, beta, S_limit, error_PQ, bounds, Initial_Value).x[0] for Q1 in Runoff_Q]
    R_Median_S = [1/2*(Q+np.sqrt(Q)*np.sqrt(Q+4*S)+2*S*mu) for Q, S in zip(Runoff_Q, Median_S_list) ]
    #Save results as a dataframe
    new_data = np.vstack(( Avg_S_list, R_Avg_S, Median_S_list, R_Median_S)).T
    df_SR1 = pd.DataFrame(data=new_data, index=Return_Intervals_Q.astype(int), columns=['Avg. S', 'Rainfall','Median S', 'Rainfall']) 
    return  pd.concat([df_weights_runoff, df_SR1], axis=1)

def Scenarios_low_and_high_S(df_runoff_SR1: pd.DataFrame, mu: float, GEV_parameters: np.ndarray, PMP: float, partition_avg: np.ndarray, Delta_P: float, alpha: float, beta: float, S_limit: float, error_PQ:float)->pd.DataFrame:
    '''Calculate scenarios for high and low maximum potential retention'''
    weights_runoff = df_runoff_SR1['Event Weight'].to_numpy()
    Runoff_Q = df_runoff_SR1['Runoff'].to_numpy()
    Return_Intervals_Q = df_runoff_SR1.index.to_numpy().astype(int)
    Median_S_list = df_runoff_SR1['Median S'].to_numpy()
    Avg_S_Lower50_list = [Avg_SlQ(Q1, mu, GEV_parameters, PMP, partition_avg, Delta_P, alpha,beta, S_limit,error_PQ, 0,S1)[0]/0.5 for Q1, S1 in zip(Runoff_Q, Median_S_list)]
    Avg_S_Upper50_list = [Avg_SlQ(Q1, mu, GEV_parameters, PMP, partition_avg, Delta_P, alpha,beta, S_limit, error_PQ, S1,S_limit)[0]/0.5 for Q1, S1 in zip(Runoff_Q, Median_S_list)]
    R_Avg_S_Lower50 = [1/2*(Q+np.sqrt(Q)*np.sqrt(Q+4*S)+2*S*mu) for Q, S in zip(Runoff_Q, Avg_S_Lower50_list) ]
    R_Avg_S_Upper50 = [1/2*(Q+np.sqrt(Q)*np.sqrt(Q+4*S)+2*S*mu) for Q, S in zip(Runoff_Q, Avg_S_Upper50_list) ]
    new_data = np.vstack(( weights_runoff*.5,    Runoff_Q ,  Avg_S_Lower50_list, R_Avg_S_Lower50, \
                      weights_runoff*.5,    Runoff_Q ,  Avg_S_Upper50_list, R_Avg_S_Upper50)).T
    df_SR2 = pd.DataFrame(data=new_data, index=Return_Intervals_Q.astype(int),\
                      columns=['Event Weight', 'Runoff','Avg. S (Lower 50%)', 'Rainfall', \
                               'Event Weight', 'Runoff','Avg. S (Upper 50%)', 'Rainfall'])
=======
        Bin_Bounds[Size-i-1] = bound_lower_GEV(Bin_Bounds[Size-i], Return_Intervals[Size-i-1], GEV_Parameters_Runoff, 
                                               np.array([Return_Intervals[Size-i-1]*0.2]), PMP).x[0] 
    lower_bound = GEV_RI(RI_upper_bound, GEV_Parameters_Runoff, PMP)
    Avg_Plus = Avg_Q(lower_bound, PMP, mu, GEV_Parameters_Rain, PMP, partition_avg, Delta_P, 
                     error_PQ)[0]/(1.0/RI_upper_bound)
    Prob_Plus = CDF_GEV(Avg_Plus, GEV_Parameters_Runoff, PMP)
    RI_index = np.append(Return_Intervals, 1.0/(1.0-Prob_Plus)).astype(int)
    Event_Amount = GEV_RI(RI_index, GEV_Parameters_Runoff, PMP)
    df_runoff = pd.DataFrame(data=Event_Amount, index=RI_index.astype(int), columns=['Runoff'])
    weights = (1.0/Bin_Bounds[:-1]-1.0/Bin_Bounds[1:]).astype(float)
    weights = np.append(weights, 1/RI_upper_bound)
    data = np.vstack((Bin_Bounds, np.append(Bin_Bounds[1:], np.inf), weights)).T
    df_weights = pd.DataFrame(data=data, index=RI_index.astype(int), columns=['Bin Floor', 'Bin Ceiling', 
                                                                              'Event Weight']) 
    return pd.concat([df_weights, df_runoff], axis=1)


def Scenarios_Avg_S_Median_S(df_weights_runoff: pd.DataFrame, mu: float, GEV_parameters: np.ndarray, PMP: float, 
                             partition_avg: np.ndarray, Delta_P: float, alpha: float, beta: float, 
                             S_limit: float, error_PQ: float) -> pd.DataFrame:
    """Calculate median and average max potential retention scenarios for given runoff.
    """
    Runoff_Q = df_weights_runoff['Runoff'].values
    Return_Intervals_Q = df_weights_runoff.index.values.astype(int)
    Avg_S_list = [Avg_SlQ(Q1, mu, GEV_parameters, PMP, partition_avg, Delta_P, alpha, beta, S_limit, error_PQ, 0.0, 
                          S_limit) for Q1 in Runoff_Q]
    R_Avg_S = [1.0/2.0*(Q+np.sqrt(Q)*np.sqrt(Q+4.0*S)+2.0*S*mu) for Q, S in zip(Runoff_Q, Avg_S_list)]
    Median_S_list = [Median_S(Q1, mu, GEV_parameters, PMP, partition_avg, Delta_P, alpha, beta, S_limit, error_PQ, 
                              [(0.25, S_limit)], 1.5).x[0] for Q1 in Runoff_Q]
    R_Median_S = [1.0/2.0*(Q+np.sqrt(Q)*np.sqrt(Q+4.0*S)+2.0*S*mu) for Q, S in zip(Runoff_Q, Median_S_list)]
    new_data = np.vstack((Avg_S_list, R_Avg_S, Median_S_list, R_Median_S)).T
    df_SR1 = pd.DataFrame(data=new_data, index=Return_Intervals_Q, 
                          columns=['Avg. S', 'Rainfall (Avg. S)', 'Median S', 'Rainfall (Median S)']) 
    return pd.concat([df_weights_runoff, df_SR1], axis=1)


def Scenarios_low_and_high_S(df_runoff_SR1: pd.DataFrame, mu: float, GEV_parameters: np.ndarray, PMP: float, 
                             partition_avg: np.ndarray, Delta_P: float, alpha: float, beta: float, 
                             S_limit: float, error_PQ: float) -> pd.DataFrame:
    """Calculate scenarios for high and low maximum potential retention.
    """
    weights_runoff = df_runoff_SR1['Event Weight'].values
    Runoff_Q = df_runoff_SR1['Runoff'].values
    Return_Intervals_Q = df_runoff_SR1.index.values.astype(int)
    Median_S_list = df_runoff_SR1['Median S'].values
    Avg_S_Lower50_list = [Avg_SlQ(Q1, mu, GEV_parameters, PMP, partition_avg, Delta_P, alpha, beta, S_limit, error_PQ, 
                                  0.0, S1)/0.5 for Q1, S1 in zip(Runoff_Q, Median_S_list)]
    Avg_S_Upper50_list = [Avg_SlQ(Q1, mu, GEV_parameters, PMP, partition_avg, Delta_P, alpha, beta, S_limit, error_PQ, 
                                  S1, S_limit)/0.5 for Q1, S1 in zip(Runoff_Q, Median_S_list)]
    R_Avg_S_Lower50 = [1.0/2.0*(Q+np.sqrt(Q)*np.sqrt(Q+4.0*S)+2.0*S*mu) for Q, S in zip(Runoff_Q, Avg_S_Lower50_list)]
    R_Avg_S_Upper50 = [1.0/2.0*(Q+np.sqrt(Q)*np.sqrt(Q+4.0*S)+2.0*S*mu) for Q, S in zip(Runoff_Q, Avg_S_Upper50_list)]
    new_data = np.vstack((weights_runoff*0.5, Runoff_Q, Avg_S_Lower50_list, R_Avg_S_Lower50, Avg_S_Upper50_list, 
                          R_Avg_S_Upper50)).T
    df_SR2 = pd.DataFrame(data=new_data, index=Return_Intervals_Q,
                          columns=['Event Weight', 'Runoff', 'Avg. S (Lower 50%)', 'Rainfall (Lower 50%)', 
                                   'Avg. S (Upper 50%)', 'Rainfall (Upper 50%)'])
>>>>>>> 6129ee74
    return df_SR2


#----------------------------------------------------------------------------------------------------------------------#
# Functions for calculating inputs to the mean precipitation curve calculation.
#----------------------------------------------------------------------------------------------------------------------#

def return_interval_data(raw_precip: pd.DataFrame, Return_Intervals_MC: np.ndarray, df_GEV_parameters: pd.DataFrame, 
                         PMP: float) -> pd.DataFrame:
    """Calculates the additional precipitation values for RI not in the original NOAA data. The additional precipitation 
       value are merged with the NOAA data. In addition for each RI, the parameters are calculated for a log-normal 
       distribution that represents the variability (uncertainty) of precipitation based on the 90-percent confidence 
       interval retrieved from the NOAA data.
    """
    Non_Exceedance_Prob = 1-1/Return_Intervals_MC 
    GEV_parameters_M = df_GEV_parameters['GEV Median'].values
    GEV_parameters_L = df_GEV_parameters['GEV Lower (90%)'].values
    GEV_parameters_U = df_GEV_parameters['GEV Upper (90%)'].values
    Precip_additional_M = PPF_GEV(Non_Exceedance_Prob, GEV_parameters_M, PMP)
    Precip_additional_L = PPF_GEV(Non_Exceedance_Prob, GEV_parameters_L, PMP)
    Precip_additional_U = PPF_GEV(Non_Exceedance_Prob, GEV_parameters_U, PMP)
    Precip_additional = np.vstack((Precip_additional_M, Precip_additional_L, Precip_additional_U)).T
    df1 = pd.DataFrame(data=Precip_additional, index=Return_Intervals_MC, 
                       columns=['Median', 'Lower (90%)', 'Upper (90%)']) 
    df2 = pd.concat([raw_precip, df1]).sort_index(kind='mergesort')
    df2['Log SD (Lower)'] = (np.log(df2['Median'].values) - np.log(df2['Lower (90%)'].values))/1.645
    df2['Log SD (Upper)'] = (np.log(df2['Upper (90%)'].values) - np.log(df2['Median'].values))/1.645
    df2['Max Log SD'] = np.maximum(df2['Log SD (Lower)'].values, df2['Log SD (Upper)'].values)
    median = df2['Median'].values
    mu_LN = np.log(median)
    SD = df2['Max Log SD'].values
    df2['mu LN'] = [mu_truncated_LN(SD1, PMP, median1, mu1).x[0] for median1, mu1, SD1 in zip(median, mu_LN, SD)]
    return df2

<<<<<<< HEAD
#
def mu_truncated_LN(sigma: float, PMP: float, median: float, Initial_Value: np.ndarray)->float:
    '''Find the mu parameter when the median of the truncated (at the PMP) 
    log normal is equal to the true median value
    '''
    def objective_mu_LN(mu1: float, sigma: float, PMP: float, median: float)->float:
        return np.square(median - np.exp(mu1-np.sqrt(2)*sigma*special.erfcinv(1/2*special.erfc((mu1-np.log(PMP))/(np.sqrt(2)*sigma) ) ) ) )
    return minimize(objective_mu_LN, Initial_Value, \
                    args = (sigma, PMP, median),\
                    method='SLSQP', bounds=[(0, Initial_Value*2)], options={ 'disp': False})

#Provides the same output as the previous fucntion.
def mu_truncated_LN2(sigma: float, PMP: float, median: float, Initial_Value: np.ndarray)->float:
    '''Find the mu parameter when the median of the truncated (at the PMP) 
    log normal is equal to the true median value
    '''
    def objective_mu_LN(mu1: float, sigma: float, PMP: float, median: float)->float:
        return np.square(median - stats.lognorm.ppf(0.5/Norm_Constant_LN(sigma, mu1, PMP), sigma, scale = np.exp(mu1) ) )
    return minimize(objective_mu_LN, Initial_Value, \
                    args = (sigma, PMP, median),\
                    method='SLSQP', bounds=[(.001, Initial_Value*2)], options={ 'disp': False})


def mean_curve_input_table(CL: np.ndarray, return_interval_data: pd.DataFrame,  PMP: float, outputs_dir: WindowsPath, Project_Area:str, Pluvial_Model:str, BCN:str, output_dir: str = '')->pd.DataFrame:
    '''This functions takes the return interval data and creates an input table of 
        values for calculating the mean curve. The function returns a table of precipitation 
        value for the different AEP and confidence limits (CL) based on a lognormal distribution
        that represents the variability of precipitation based on the 90-percent confidence interval 
        limits provided by NOAA Atlas 14.
    '''
    mu_LN = return_interval_data['mu LN'].to_numpy()
    SD = return_interval_data['Max Log SD'].to_numpy()
    
    data= [[stats.lognorm.ppf(CL1/Norm_Constant_LN(SD1, mu1, PMP), SD1, scale = np.exp(mu1) )  for CL1 in CL ] for mu1, SD1 in zip(mu_LN, SD) ]
    df_input = pd.DataFrame(data=data, columns = CL, index =  1/return_interval_data.index.to_numpy()).sort_index(axis=0 ,ascending=True)
    df_input.index.name ='AEP'
    df_input = df_input.drop([1]) # drop last n rows#Drop the last row with the one year value
    df_input.to_csv(output_dir/'Mean_Curve_Input_{0}_{1}_{2}.csv'.format(Project_Area, Pluvial_Model, BCN))
    return df_input
=======
>>>>>>> 6129ee74

def mu_truncated_LN(sigma: float, PMP: float, median: float, Initial_Value: float) -> float:
    """Find the mu parameter when the median of the truncated (at the PMP) lognormal is equal to the true median value.
    """
    def objective_mu_LN(mu1: float, sigma: float, PMP: float, median: float) -> float:
        """
        """
        return np.square(median - np.exp(mu1-np.sqrt(2)*sigma*special.erfcinv(1/2*special.erfc((mu1-np.log(PMP))/
                        (np.sqrt(2)*sigma)))))
    return minimize(objective_mu_LN, Initial_Value, args = (sigma, PMP, median), method='SLSQP', 
                    bounds=[(0.0, Initial_Value*2)], options={'disp': False})


def mean_curve_input_table(CL: np.ndarray, return_interval_data: pd.DataFrame, PMP: float, 
                           outputs_dir: pl.WindowsPath) -> pd.DataFrame:
    """This function takes the return interval data and creates an input table of values for calculating the mean 
       curve. The function returns a table of precipitation values for the different AEP and confidence limits (CL) 
       based on a lognormal distribution that represents the variability of precipitation based on the 90-percent 
       confidence interval limits provided by NOAA Atlas 14.
    """
    mu_LN = return_interval_data['mu LN'].values
    SD = return_interval_data['Max Log SD'].values
    data = [stats.lognorm.ppf(CL/Norm_Constant_LN(SD1, mu1, PMP), SD1, scale = np.exp(mu1)) for mu1, SD1 in 
            zip(mu_LN, SD)]
    df_input = pd.DataFrame(data=data, columns = CL, 
                            index = 1/return_interval_data.index.values).sort_index(axis=0, ascending=True)
    df_input.index.name = 'AEP'
    df_input = df_input.drop([1])
    df_input.to_csv(outputs_dir)
    return df_input


<<<<<<< HEAD
################################
##### Plotting Functions
################################


def plot_GEV_precip_curves(precip_data, df_GEV_parameters, PMP:float, Label1:str='', Label2:str='')-> plt.subplots:
    '''This functions plots the GEV distributions and also associated GEV return frequency curves 
    on top of the precpitation curve data taken either from NOAA Atlas 14 or from the 
    mean precipitation curve output.
    '''
    fig, ((fig1a, fig1b)) = plt.subplots(nrows=1, ncols=2,figsize=(10,4))
    fig1a.set_xlabel(Label1 +' '+ Label2 +', inches'),fig1a.set_ylabel('GEV PDF'), fig1a.set_title('24-hour '+ Label1 +' '+ Label2)
    fig1b.set_xscale('log')
    fig1b.set_xlabel('Return Period (years)'),fig1b.set_ylabel(Label1 +' '+ Label2 +', inches'), fig1b.set_title('24-hour '+ Label1 +' '+ Label2)
    color = ['r','k','k','k']

    # Yields a tuple of column name and series for each column in the dataframe
    GEV_parameters = np.zeros(shape = (df_GEV_parameters.shape[1], df_GEV_parameters.shape[0]))
    Return_Period =  np.zeros(shape = (df_GEV_parameters.shape[1], 1000))
    Precip        =  np.zeros(shape = (df_GEV_parameters.shape[1], 1000))
    for (i, (columnName, columnData)) in enumerate(df_GEV_parameters.iteritems()):
        GEV_parameters[i] = df_GEV_parameters[columnName].to_numpy().transpose()
        Precip[i] = np.linspace(PPF_GEV(10**-100, GEV_parameters[i], PMP), PPF_GEV(.9999999, GEV_parameters[i], PMP), 1000)
        Return_Period[i] = 1/(1-CDF_GEV(Precip[i],  GEV_parameters[i] , PMP))
        fig1a.plot(Precip[i], PDF_GEV(Precip[i], GEV_parameters[i], PMP) ,
        color[i] , lw=2, alpha=0.6, label='genextreme pdf')
        fig1b.plot(Return_Period[i], Precip[i],
        color[i], lw=2.5, alpha=0.6, label='genextreme pdf')
    
    for (columnName, columnData) in precip_data.iteritems():
        precip_data[columnName].plot(style=['+-','o-','.--','s:'],logx=True)
=======
#----------------------------------------------------------------------------------------------------------------------#
# Plotting Functions
#----------------------------------------------------------------------------------------------------------------------#

def plot_GEV_precip_curves(precip_data: pd.DataFrame, df_GEV_parameters: pd.DataFrame, PMP: float, 
                           Label1: str='') -> None:
    """This functions plots the GEV distributions and also associated GEV return frequency curves on top of the 
       precpitation curve data taken either from NOAA Atlas 14 or from the mean precipitation curve output.
    """
    color = ['r', 'k', 'k']
    _, ax = plt.subplots(1, 2, figsize=(10,4))
    for i, (_, columndata) in enumerate(df_GEV_parameters.iteritems()):
        Precip = np.linspace(PPF_GEV(1e-100, columndata.values, PMP), PPF_GEV(0.9999999, columndata.values, PMP), 1000)
        Return_Period = 1.0/(1-CDF_GEV(Precip, columndata.values, PMP))
        ax[0].plot(Precip, PDF_GEV(Precip, columndata.values, PMP), color[i] , lw=2, alpha=0.6)
        ax[1].plot(Return_Period, Precip, color[i], lw=2.5, alpha=0.6)
    for _, columndata in precip_data.iteritems():
        columndata.plot(style=['+-', 'o-', '.--'], logx=True)
    ax[0].set_xlabel(f'{Label1} [inches]')
    ax[0].set_ylabel('GEV PDF $p_R(R)$')
    ax[0].set_title(f'24-hour {Label1}')
    ax[1].set_xscale('log')
    ax[1].set_xlabel('Return Period [years]')
    ax[1].set_ylabel(f'{Label1} [inches]')
    ax[1].set_title(f'24-hour {Label1}')    
    return None
>>>>>>> 6129ee74

        
def plot_runoff_maxRetention_distributions(GEV_parameters_E: np.ndarray, PMP: float, fitted_cn: pd.DataFrame) -> None:
    """Plots the distribution of runoff conditional on the max potential retention and plots the distribution of the max 
       potential retention.
    """
    custom_cycler = cycler('color', ['0.1', '0.25', '0.4', '0.55']) + cycler('lw', [1, 1, 1, 1])
    S_limit = 1000.0/fitted_cn.iloc[0]['CN Lower Limit']-10.0
    alpha = fitted_cn.iloc[0]['alpha']
    beta = fitted_cn.iloc[0]['beta']
    mu = fitted_cn.iloc[0]['mu']
    Q = np.linspace(PPF_GEV(1e-100, GEV_parameters_E, PMP), PPF_GEV(0.99, GEV_parameters_E, PMP), 100)
    S = np.linspace(0.0, S_limit, 100)
    _, ax = plt.subplots(1, 2, figsize=(10,4))
    ax[0].set_prop_cycle(custom_cycler)
    SA = np.linspace(0.1, 3.5, 5)
    ax[0].plot(Q, np.transpose([PDF_QlS(Q, S1, mu, GEV_parameters_E, PMP) for S1 in SA]))
    ax[0].grid(linestyle='--')
    ax[0].set_ylim((0, 1.1))
    ax[0].set_xlabel('Runoff, Q [inches]')
    ax[0].set_ylabel('$p_Q(Q | S)$') 
    ax[0].set_title('Conditional Runoff Distribution')
    ax[1].set_prop_cycle(custom_cycler)
    ax[1].plot(S, (1.0/S_limit)*stats.beta(alpha, beta).pdf(S/S_limit))
    ax[1].grid(linestyle='--')
    ax[1].set_xlabel('Max Potential Retention, S [inches]')
    ax[1].set_ylabel('$p_S(S)$') 
    ax[1].set_title('Max Potential Retention Distribution')
    plt.tight_layout()
    return None
    

<<<<<<< HEAD
def plot_runoff_distributions_final(GEV_parameters_Rain: np.ndarray, \
                                    GEV_parameters_Runoff: np.ndarray, PMP:float, fitted_cn: pd.DataFrame,\
                                    partition_avg: np.ndarray, Delta_P: float, error_PQ:float)-> plt.subplots:
    '''Plots the runoff distribution and the runoff return frequency curve
    in comparison to the original rainfall return frequency curve.
    '''
    mu = fitted_cn.iloc[0]['mu']
    
    Q1= np.linspace(.01, 6, 1000)
    
    Return_Period = np.geomspace(1.1, 10**7, 100000)
    
    Precip = PPF_GEV(1-1/Return_Period, GEV_parameters_Rain, PMP)
    Runoff = PPF_GEV(1-1/Return_Period, GEV_parameters_Runoff, PMP)
 
    fig, ((fig3a, fig3b)) = plt.subplots(nrows=1, ncols=2,figsize=(10,4))
    
    custom_cycler = cycler('color', ['.1', '.25', '.4', '.55']) + cycler('lw', [1, 1, 1, 1])
    
    fig3a.set_prop_cycle(custom_cycler)
    fig3a.grid(linestyle='--')
    fig3a.set_xlabel('Runoff, Q (inches)'),fig3a.set_ylabel('$p_Q(Q)$'), fig3a.set_title('Runoff Distribution')
    fig3a.plot(Q1,PDF_Q(Q1, mu, GEV_parameters_Rain, PMP, partition_avg, Delta_P, error_PQ))
  
    fig3b.set_xscale('log')
    fig3b.set_prop_cycle(custom_cycler)
    fig3b.grid(linestyle='--')
    fig3b.set_ylim((0, PMP))
    fig3b.set_xlabel('Runoff, Q (inches)'), fig3b.set_ylabel('Rainfall (red) and Runoff (gray), inches$'), fig3b.set_title('24-hour Event')
    fig3b.plot(Return_Period, Runoff, 'b', lw =2.9, alpha=.45)
    fig3b.plot(Return_Period, Precip, 'r-', lw=5, alpha=0.6, label='genextreme pdf')
    
=======
def plot_runoff_distributions_final(GEV_parameters_Rain: np.ndarray, GEV_parameters_Runoff: np.ndarray, PMP: float, 
                                    fitted_cn: pd.DataFrame, partition_avg: np.ndarray, Delta_P: float, 
                                    error_PQ: float) -> None:
    """Plots the runoff distribution and the runoff return frequency curve in comparison to the original rainfall return 
       frequency curve.
    """
    mu = fitted_cn.iloc[0]['mu']
    Q1 = np.linspace(0.01, 6, 1000)
    Return_Period = np.geomspace(1.1, 10**7, 100000)
    Precip = GEV_RI(Return_Period, GEV_parameters_Rain, PMP)
    Runoff = GEV_RI(Return_Period, GEV_parameters_Runoff, PMP)
    _, ax = plt.subplots(1, 2, figsize=(10,4))
    ax[0].grid(linestyle='--')
    ax[0].set_xlabel('Runoff, Q [inches]')
    ax[0].set_ylabel('$p_Q(Q)$')
    ax[0].set_title('Runoff Distribution')
    ax[0].plot(Q1, PDF_Q(Q1, mu, GEV_parameters_Rain, PMP, partition_avg, Delta_P, error_PQ), lw = 1, color = '0.1')
    ax[1].set_xscale('log')
    ax[1].grid(linestyle='--')
    ax[1].set_ylim((0, PMP))
    ax[1].set_xlabel('Return Period [years]')
    ax[1].set_ylabel('Depth [inches]')
    ax[1].set_title('24-hour Event') 
    ax[1].plot(Return_Period, Runoff, 'b', lw=2, alpha=0.45, label = 'Runoff')
    ax[1].plot(Return_Period, Precip, 'r', lw=2, alpha=0.6, label='Rainfall')
    ax[1].legend()
>>>>>>> 6129ee74
    plt.tight_layout()
    return None
    
<<<<<<< HEAD
def plot_max_potential_retention_cond_runoff(GEV_parameters_E: np.ndarray, PMP:float, fitted_cn: pd.DataFrame,  partition_avg: np.ndarray, Delta_P: float, error_PQ:float):
    '''Plots the distribution of the max. potential retention conditional on different runoff values.
    '''
    S_limit = 1000/fitted_cn.iloc[0]['CN Lower Limit']-10
    alpha = fitted_cn.iloc[0]['alpha']
    beta = fitted_cn.iloc[0]['beta']
    mu = fitted_cn.iloc[0]['mu']

    S1= np.linspace(.01, S_limit, 1000)
    S2= np.linspace(.01, S_limit, 10)

    fig, (fig4) = plt.subplots(nrows=1, ncols=1,figsize=(10,7))
    custom_cycler = cycler('color', ['.1', '.25', '.4', '.55']) + cycler('lw', [1, 1, 1, 1])

    fig4.set_prop_cycle(custom_cycler)
    QA=np.linspace(.5, PMP , 50)
    PDF_S = np.transpose([PDF_SlQ(S1, Q1, mu, GEV_parameters_E, PMP, partition_avg, Delta_P, alpha, beta, S_limit, error_PQ) for Q1 in QA])
    fig4.plot(S1, PDF_S)
    fig4.grid(linestyle='--')
    fig4.set_ylim(0, np.amax(PDF_S))
    fig4.set_xlabel('Max. Potential Retention, S (inches)'),fig4.set_ylabel('$p_S(S | Q)$'), fig4.set_title('Conditional Max. Potential Retention Distribution')

=======

def plot_max_potential_retention_cond_runoff(GEV_parameters_E: np.ndarray, PMP: float, fitted_cn: pd.DataFrame, 
                                             partition_avg: np.ndarray, Delta_P: float, error_PQ: float) -> None:
    """Plots the distribution of the max potential retention conditional on different runoff values.
    """
    custom_cycler = cycler('color', ['0.1', '0.25', '0.4', '0.55']) + cycler('lw', [1, 1, 1, 1])
    S_limit = 1000.0/fitted_cn.iloc[0]['CN Lower Limit']-10
    alpha = fitted_cn.iloc[0]['alpha']
    beta = fitted_cn.iloc[0]['beta']
    mu = fitted_cn.iloc[0]['mu']
    S1 = np.linspace(0.01, S_limit, 1000)
    QA = np.linspace(0.5, PMP, 50)
    PDF_S = np.transpose([PDF_SlQ(S1, Q1, mu, GEV_parameters_E, PMP, partition_avg, Delta_P, alpha, beta, S_limit, 
                                  error_PQ) for Q1 in QA])
    _, ax = plt.subplots(1, 1, figsize=(6,4))
    ax.set_prop_cycle(custom_cycler)
    ax.plot(S1, PDF_S)
    ax.grid(linestyle = '--')
    ax.set_ylim((0, np.max(PDF_S)))
    ax.set_xlabel('Max Potential Retention, S [inches]')
    ax.set_ylabel('$p_S(S | Q)$')
    ax.set_title('Conditional Max Potential Retention Distribution')
>>>>>>> 6129ee74
    plt.tight_layout()
    return None<|MERGE_RESOLUTION|>--- conflicted
+++ resolved
@@ -69,18 +69,6 @@
     """
     year = raw_precip.index.values
     weights = np.append(1/year[:-1]-1/year[1:], 1/year[-1])
-<<<<<<< HEAD
-    Avg   = ( weights*raw_precip[ID]).sum()
-    GEV_parameters   = np.array([Avg*.8 , 0.5, -0.25])
-    bounds   = (( Avg*0.7, Avg*1.0), (.01, 1.1), (-0.5, 0))
-    df_GEV_parameters = GEV_Parameters(raw_precip, GEV_parameters, bounds, ID, PMP)
-    return df_GEV_parameters
-
-def Avg_R_integrand(R: float, GEV_parameters: np.ndarray, PMP: float)-> float:
-    '''This function defines the integrand for calculating an average
-    based on the GEV distribution
-    '''
-=======
     Avg = (weights*raw_precip[ID]).sum()
     GEV_parameters = np.array([Avg*0.8, 0.5, -0.25])
     bounds = ((Avg*0.7, Avg*1.0), (0.01, 1.1), (-0.5, 0.0))
@@ -91,7 +79,6 @@
 def Avg_R_integrand(R: float, GEV_parameters: np.ndarray, PMP: float) -> float:
     """This function defines the integrand for calculating an average based on the GEV distribution.
     """
->>>>>>> 6129ee74
     return R*PDF_GEV(R, GEV_parameters, PMP)
 
 
@@ -100,37 +87,6 @@
     """
     return quad(Avg_R_integrand, lower_bound, upper_bound, args=(GEV_parameters, PMP))
 
-
-<<<<<<< HEAD
-def GEV_RI(RI: float, GEV_parameters: np.ndarray, PMP: float)-> float:
-    '''Provides rainfall as a function of the return interval (RI)
-    '''
-    return PPF_GEV( 1-1/RI, GEV_parameters, PMP)
-
-def objective_func_bound_GEV(RI_lower: float, RI_upper: float, RI_middle: float, GEV_parameters: np.ndarray, PMP: float)->float:
-    ''''Calculates the square of the error between the average rainfall
-        calculated form the bin floor and ceiling (given in terms of RI)
-        and the raifall of the return period of interest
-     ''' 
-    return (np.square(Avg_R( GEV_RI(RI_lower, GEV_parameters, PMP), GEV_RI(RI_upper, GEV_parameters, PMP), GEV_parameters, PMP)[0] \
-                      /(1.0/RI_lower-1.0/RI_upper) - GEV_RI(RI_middle, GEV_parameters, PMP) ) )
-
-
-def bound_lower_GEV(RI_upper: float, RI_middle: float, GEV_parameters: np.ndarray, initial_value: np.ndarray, PMP: float)-> float:
-    '''Finds the rainfall bin floor given the bin ceiling and average return interval of the bin
-    '''
-    return minimize(objective_func_bound_GEV, initial_value, \
-                    args = (RI_upper, RI_middle, GEV_parameters, PMP),\
-                    method='SLSQP',bounds= [(1.0, RI_upper*.999)], options={ 'disp': False})
-
-
-def Bound_rainfall_U(RI_lower: float, RI_middle: float, GEV_parameters: np.ndarray, initial_value: np.ndarray)-> float:
-    '''Finds the rainfall bin ceiling given the bin floor and average return interval of the bin
-    '''
-    return minimize(objective_func_bound_GEV, initial_value, \
-                    args = (RI_lower, RI_middle, GEV_parameters),\
-                    method='SLSQP', bounds = [(1.0, RI_upper_bound)], options={ 'disp': False})
-=======
 def GEV_RI(RI: np.ndarray, GEV_parameters: np.ndarray, PMP: float) -> np.ndarray:
     """Provides rainfall or runoff as a function of the return interval (RI).
     """
@@ -160,7 +116,6 @@
     """
     return (Q+2.0*S+np.sqrt(Q)*np.sqrt(Q+4.0*S))/(2.0*np.sqrt(Q)*np.sqrt(Q+4.0*S))*\
             PDF_GEV(1.0/2.0*(Q+np.sqrt(Q)*np.sqrt(Q+4.0*S)+2.0*S*mu), GEV_parameters, PMP)
->>>>>>> 6129ee74
 
 
 def PDF_Q(Q: float, mu: float, GEV_parameters: np.ndarray, PMP: float, partition_avg: np.ndarray,
@@ -170,24 +125,6 @@
     return sum(Delta_P*PDF_QlS(Q, S_avg_partition, mu, GEV_parameters, PMP) for S_avg_partition in 
                partition_avg)/(1-error_PQ)
 
-
-<<<<<<< HEAD
-#The runoff distribution consists of a continuous part plus a discrete probablity of zero runoff
-#The continuous runoff distribution
-def PDF_Q(Q: float, mu: float, GEV_parameters: np.ndarray, PMP: float, partition_avg: np.ndarray, Delta_P: float, error_PQ:float)-> float: 
-    return sum(Delta_P*PDF_QlS(Q, S_avg_partition, mu, GEV_parameters, PMP) for S_avg_partition in partition_avg)/(1-error_PQ)
-
-
-def Qzero_integrand(S: float, mu: float, alpha: float, beta: float, S_limit: float, GEV_parameters: np.ndarray, PMP: float, error_PQ:float )-> float:
-    '''Defines the integrand for calculating the probability of zero runoff'''
-    return ( CDF_GEV(S*mu, GEV_parameters, PMP) \
-            -CDF_GEV(0, GEV_parameters, PMP)) \
-            *(1/S_limit)*stats.beta(alpha, beta).pdf(S/S_limit)/(1-error_PQ)
-
-def P_Qzero(mu: float, alpha: float, beta: float, S_limit: float, GEV_parameters: np.ndarray, PMP: float, error_PQ:float)-> float:
-    '''Defines discrete probabilility of zero runoff (integrated)'''
-    return quad(Qzero_integrand, 0, S_limit, args =(mu, alpha, beta, S_limit, GEV_parameters, PMP, error_PQ)) 
-=======
 def Qzero_integrand(S: float, mu: float, alpha: float, beta: float, S_limit: float, GEV_parameters: np.ndarray,
                     PMP: float, error_PQ: float) -> float:
     """Defines the integrand for calculating the probability of zero runoff.
@@ -202,7 +139,6 @@
     """
     return quad(Qzero_integrand, 0, S_limit, args =(mu, alpha, beta, S_limit, GEV_parameters, PMP, error_PQ)) 
 
->>>>>>> 6129ee74
 
 def CDF_Q(Q: float, mu: float, alpha: float, beta: float, S_limit: float, GEV_parameters: np.ndarray, PMP: float, 
           partition_avg: np.ndarray, Delta_P: float, error_PQ: float) -> float:
@@ -212,42 +148,6 @@
     return quad(PDF_Q, 0.0, Q, args=(mu, GEV_parameters, PMP, partition_avg, Delta_P, error_PQ))[0]\
                 +P_Qzero(mu, alpha, beta, S_limit, GEV_parameters, PMP, error_PQ)[0]
 
-<<<<<<< HEAD
-def CDF_Q(Q: float, mu: float, alpha: float, beta: float, S_limit: float, GEV_parameters: np.ndarray, PMP: float,  partition_avg: np.ndarray, Delta_P: float, error_PQ:float)-> float:
-    '''Defines the cumulative distribution function for runoff
-        PDF PDF_Q(u) is integrated from zero to an arbitrary runoff Q.
-    '''
-    return quad(PDF_Q, 0, Q, args=(mu,  GEV_parameters, PMP, partition_avg, Delta_P, error_PQ))[0]\
-                +P_Qzero(mu, alpha, beta, S_limit, GEV_parameters, PMP,  error_PQ)[0]
-
-def Avg_Q_integrand(Q: float, mu: float, GEV_parameters: np.ndarray, PMP: float, partition_avg: np.ndarray, Delta_P: float, error_PQ:float)-> float:
-    return Q*PDF_Q(Q, mu, GEV_parameters, PMP, partition_avg, Delta_P,  error_PQ)
-
-def Avg_Q(lower_bound: float, upper_bound: float, mu: float, GEV_parameters: np.ndarray, PMP: float, partition_avg: np.ndarray, Delta_P: float,  error_PQ: float)-> float:
-    return quad(Avg_Q_integrand, lower_bound, upper_bound, args=(mu, GEV_parameters, PMP, partition_avg, Delta_P, error_PQ))
-
-def runoff_RI(RI: float, f_RI_Q)-> float:
-    '''Defines runoff as a function of the return interval (RI)'''
-    return f_RI_Q(RI)
-
-def objective_func_bound_runoff_L(RI_lower: float, RI_upper: float, RI_middle: float, mu: float, GEV_parameters: np.ndarray, PMP: float, partition_avg: np.ndarray, Delta_P: float, f_RI_Q,  error_PQ:float)-> float:
-    ''''Calculates the square of the error between the average runoff
-        calculated form the bin floor and ceiling (given in terms of RI)
-        and the runoff of the return period of interest
-     ''' 
-    return (np.square(Avg_Q( runoff_RI(RI_lower, f_RI_Q), runoff_RI(RI_upper,  f_RI_Q), mu, \
-                            GEV_parameters, PMP, partition_avg, Delta_P, error_PQ)[0]/(1.0/RI_lower -1.0/RI_upper) \
-                      - runoff_RI(RI_middle, f_RI_Q) ) )
-
-def Bound_L(RI_upper: float, RI_middle: float, mu: float, GEV_parameters: np.ndarray, PMP, partition_avg: np.ndarray, Delta_P: float, initial_value: np.ndarray, f_RI_Q, error_PQ:float)-> float:
-    '''Calculates runoff bin floor given the bin ceiling and average return interval of the bin
-    '''
-    return minimize(objective_func_bound_runoff_L, initial_value, \
-                    args = (RI_upper, RI_middle, mu, GEV_parameters, PMP,\
-                            partition_avg, Delta_P, f_RI_Q, error_PQ),\
-                    method='SLSQP',bounds= [(1.0, RI_upper)], options={ 'disp': False})
-=======
-
 def Avg_Q_integrand(Q: float, mu: float, GEV_parameters: np.ndarray, PMP: float, partition_avg: np.ndarray, 
                     Delta_P: float, error_PQ: float) -> float:
     """
@@ -267,7 +167,6 @@
     """Defines runoff as a function of the return interval (RI).
     """
     return f_RI_Q(RI)
->>>>>>> 6129ee74
 
 
 def objective_func_bound_runoff_L(RI_lower: float, RI_upper: float, RI_middle: float, mu: float, 
@@ -308,51 +207,6 @@
     return quad(S_avg_integrand, lower_bound, upper_bound, args=(alpha, beta, S_limit))
 
 
-<<<<<<< HEAD
-def PDF_SlQ(S: float, Q: float, mu: float, GEV_parameters: np.ndarray, PMP: float, partition_avg: np.ndarray, Delta_P: float, alpha: float, beta: float, S_limit: float, error_PQ:float)-> float:
-    '''Defines the PDF of the max. potential retention, S, conditional
-    on runoff, Q.
-    '''
-    return PDF_QlS(Q, S, mu, GEV_parameters, PMP)*PDF_S(S, alpha, beta, S_limit)/PDF_Q(Q, mu,  GEV_parameters, PMP, partition_avg, Delta_P, error_PQ)
-
-def CDF_SlQ(S: float, Q: float, mu: float, GEV_parameters: np.ndarray, PMP: float, partition_avg: np.ndarray, Delta_P: float, alpha: float, beta: float, S_limit: float, error_PQ:float)-> float:
-    '''Defines the CDF of the max potential retention, S, conditional
-    on runoff Q.
-    '''
-    return quad(PDF_SlQ, 0, S, args=(Q, mu, GEV_parameters, PMP, partition_avg, Delta_P, alpha, beta, S_limit, error_PQ))[0]
-
-def Avg_S1Q_integrand(S: float, Q: float, mu: float, GEV_parameters: np.ndarray, PMP: float, partition_avg: np.ndarray, Delta_P: float, alpha: float, beta: float, S_limit: float, error_PQ:float)-> float:
-    '''Defines the integrand for calculating the average 
-    max potential retention
-    '''
-    return S*PDF_SlQ(S, Q, mu, GEV_parameters, PMP, partition_avg, Delta_P, alpha, beta, S_limit, error_PQ)
-
-def Avg_SlQ(Q: float, mu: float, GEV_parameters: np.ndarray, PMP: float, partition_avg: np.ndarray, Delta_P: float, alpha: float, beta: float, S_limit: float,  error_PQ:float, lower_bound: float, upper_bound: float)-> float:
-    '''Derives the average values of the max potential retention by integrating
-    between an upper and lower bound.
-    '''
-    return quad(Avg_S1Q_integrand, lower_bound, upper_bound, args=(Q, mu, GEV_parameters, PMP, partition_avg, Delta_P, alpha, beta, S_limit, error_PQ))
-
-#Find the Median Value of S, i.e., the max potential retention, given a value of runoff
-def objective_func_median_S(S: float, Q: float, mu: float, GEV_parameters: np.ndarray, PMP: float, partition_avg: np.ndarray, Delta_P: float, alpha: float, beta: float, S_limit: float, error_PQ:float)-> float:
-    ''''Calculates the square of the error between the the CDF value
-        and the median value of 0.5
-     ''' 
-    return np.square(CDF_SlQ(S, Q, mu, GEV_parameters, PMP, partition_avg, Delta_P, alpha, beta, S_limit, error_PQ)-0.5)
-
-def Median_S(Q: float, mu: float, GEV_parameters: np.ndarray, PMP: float, partition_avg: np.ndarray, Delta_P: float, alpha: float, beta: float, S_limit: float, error_PQ:float, bounds: list, Initial_Value: np.ndarray)-> float:
-    print('Calculating Median S for Runoff = %s' %(Q))
-    return minimize(objective_func_median_S, Initial_Value, \
-                    args = (Q, mu, GEV_parameters, PMP, partition_avg, Delta_P, alpha, beta, S_limit, error_PQ),\
-                    method='SLSQP',bounds=bounds, options={ 'disp': False})
-
-#
-def partition_S_avgs(n_partition: int, alpha: float, beta: float, S_limit: float)->np.ndarray:
-    '''Calculates the average value of the max. potential retention for n partitions of the distribution
-    '''
-    Delta_P=1/n_partition
-    Bounds  = np.linspace(0, 1, n_partition+1)
-=======
 def PDF_SlQ(S: np.ndarray, Q: float, mu: float, GEV_parameters: np.ndarray, PMP: float, partition_avg: np.ndarray, 
             Delta_P: float, alpha: float, beta: float, S_limit: float, error_PQ: float) -> float:
     """Defines the PDF of the max potential retention, S, conditional on runoff, Q.
@@ -406,7 +260,6 @@
     """Calculates the average value of the max potential retention for n partitions of the distribution.
     """
     Bounds = np.linspace(0.0, 1.0, n_partition+1)
->>>>>>> 6129ee74
     Bounds_S = S_limit*stats.beta(alpha, beta).ppf(Bounds)
     Bounds_Lower = Bounds_S[:-1]
     Bounds_Upper = Bounds_S[1:]
@@ -424,65 +277,6 @@
     Bin_Bounds_R_topdown = np.zeros(Size+1)
     Bin_Bounds_R_topdown[Size] = RI_upper_bound
     for i in range(0, Size):
-<<<<<<< HEAD
-        Bin_Bounds_R_topdown[Size-i-1] = \
-        bound_lower_GEV(Bin_Bounds_R_topdown[Size-i], \
-                         Return_Intervals[Size-i-1], \
-                         GEV_parameters, \
-                         np.array([ Return_Intervals[Size-i-1]*.2 ]), \
-                         PMP).x[0] 
-        print('Bin Ceiling = %s, Bin Average = %s, Bin Floor = %s' \
-                %(Bin_Bounds_R_topdown[Size-i], Return_Intervals[Size-i-1], Bin_Bounds_R_topdown[Size-i-1]))
-    #Calculate the Average/typical precipitation between the RI upper bound and PMP
-    lower_bound = PPF_GEV( 1-1/ RI_upper_bound, GEV_parameters, PMP)
-    Avg_PlusR =  Avg_R(lower_bound, PMP, GEV_parameters, PMP)[0]/(1/RI_upper_bound)
-    Prob_Plus =  CDF_GEV(Avg_PlusR, GEV_parameters, PMP)
-    #New RI index with additional event
-    RI_index = np.append(Return_Intervals, 1/(1-Prob_Plus)).astype(int)
-    #weights of events   
-    weights_R_topdown = (1.0/Bin_Bounds_R_topdown[:-1]-1.0/Bin_Bounds_R_topdown[1:]).astype(float)
-    weights_R_topdown = np.append(weights_R_topdown, 1/RI_upper_bound)
-    data= np.vstack(( Bin_Bounds_R_topdown, \
-                 np.append(Bin_Bounds_R_topdown[1:], np.inf),\
-                 weights_R_topdown)).T
-    df_weights =  pd.DataFrame(data=data, index=RI_index, \
-                           columns=['Bin Floor', 'Bin Celing','Event Weight']) 
-    #Based on GEV  calculate the  precipitation for each RI  
-    RI_index_calc = RI_index[ np.isin(RI_index, RI_data, invert=True) ]
-    Precip_calculate = PPF_GEV(1-1/RI_index_calc, GEV_parameters, PMP)
-    
-    df2=pd.DataFrame(data = Precip_calculate , index = RI_index_calc.astype(int), \
-                 columns=[ID])  
-    #dataframe of input values
-    df_R_NOAA_E =  NOAA_precip[ NOAA_precip.index.isin(RI_data) ]    #NOT USED pd.DataFrame(NOAA_precip.loc[RI_NOAA_L : RI_NOAA_U][ID])
-    df_precip = df_R_NOAA_E.append(df2)
-    df_precip = df_precip.drop('P_Median_in',axis=1)
-    #Calculate the runoff
-    Q = Q_SCS( df_precip[ID].to_numpy(), CN, mu)
-    #append Runoff to the table
-    df_precip['Runoff'] = Q 
-    return pd.concat([df_weights,  df_precip], axis=1)
-
-def runoff_GEV(mu: float, GEV_parameters, PMP: float, \
-           alpha: float, beta: float, S_limit: float, partition_avg: np.ndarray, Delta_P: float, \
-           error_PQ: float, n_partitions_Q: int=40 )->tuple:
-    '''The function calculates the values of runoff versus return period and
-    fits a GEV distribution to the resuts and returns datarames for both the GEV parameters
-    and runoff as a function of the return interval.
-    '''
-    Q_line = np.linspace(.01, PMP-.01, n_partitions_Q+1)
-    Return_PeriodQ= 1/(1- np.transpose([CDF_Q(Q, mu, alpha, beta, S_limit, GEV_parameters, PMP, partition_avg, Delta_P, error_PQ) for Q in Q_line]))
-    df_runoff = pd.DataFrame(Q_line, index = Return_PeriodQ, columns= [ 'Runoff'] )
-    df_GEV_parameters_R = GEV_parameters_Fit(df_runoff, 'Runoff', PMP)
-    return df_runoff, df_GEV_parameters_R
-
-def runoff_weights(Return_Intervals: np.ndarray, RI_upper_bound: float, mu: float, GEV_Parameters_Runoff, \
-                   GEV_Parameters_Rain, PMP: float, partition_avg: np.ndarray, Delta_P: float, error_PQ:float):
-    '''Calculate the weights of the runoff events assuming that a GEV distribution is the best fit to the 
-    runoff distribution that was derived analytically (and implemented with numerical integration) based on the
-    GEV PDF of rainfall and the distribution of the max. potential retention from PRFA.
-    '''
-=======
         Bin_Bounds_R_topdown[Size-i-1] = bound_lower_GEV(Bin_Bounds_R_topdown[Size-i], Return_Intervals[Size-i-1], 
                                                          GEV_parameters, Return_Intervals[Size-i-1]*0.2, PMP).x[0] 
     lower_bound = GEV_RI(RI_upper_bound, GEV_parameters, PMP)
@@ -524,74 +318,10 @@
        distribution that was derived analytically (and implemented with numerical integration) based on the GEV PDF of 
        rainfall and the distribution of the max potential retention.
     """               
->>>>>>> 6129ee74
     Size = Return_Intervals.size
     Bin_Bounds = np.zeros(Size+1)
     Bin_Bounds[Size] = RI_upper_bound
     for i in range(0, Size):
-<<<<<<< HEAD
-        Bin_Bounds[Size-i-1] = \
-        bound_lower_GEV(Bin_Bounds[Size-i], \
-                        Return_Intervals[Size-i-1], \
-                        GEV_Parameters_Runoff, \
-                        np.array([ Return_Intervals[Size-i-1]*.2 ]), \
-                        PMP).x[0] 
-        print('Bin Ceiling = %s, Bin Average = %s, Bin Floor = %s' \
-                %(Bin_Bounds[Size-i], Return_Intervals[Size-i-1], Bin_Bounds[Size-i-1]))
-    #Calculate the Average/typical precipitation between the RI upper bound and PMP
-    lower_bound = PPF_GEV( 1-1/ RI_upper_bound, GEV_Parameters_Runoff, PMP)
-    Avg_Plus  = Avg_Q(lower_bound, PMP, mu, GEV_Parameters_Rain,\
-                        PMP, partition_avg, Delta_P, error_PQ)[0]/(1/RI_upper_bound)
-    Prob_Plus =  CDF_GEV(Avg_Plus, GEV_Parameters_Runoff, PMP)
-    #New RI index with additional event
-    RI_index = np.append(Return_Intervals, 1/(1-Prob_Plus)).astype(int)
-    
-    Event_Amount = PPF_GEV(1-1/RI_index, GEV_Parameters_Runoff, PMP)
-    df_runoff = pd.DataFrame(data = Event_Amount ,index = RI_index.astype(int), columns=['Runoff'])
-    #weights of events   
-    weights = (1.0/Bin_Bounds[:-1]-1.0/Bin_Bounds[1:]).astype(float)
-    weights = np.append(weights, 1/RI_upper_bound)
-    data= np.vstack(( Bin_Bounds, \
-                 np.append(Bin_Bounds[1:], np.inf),\
-                 weights)).T
-    df_weights =  pd.DataFrame(data=data, index=RI_index.astype(int), \
-                           columns=['Bin Floor', 'Bin Celing','Event Weight']) 
-    return pd.concat([ df_weights, df_runoff], axis=1)
-
-def Scenarios_Avg_S_Median_S(df_weights_runoff: pd.DataFrame, mu: float, GEV_parameters, PMP: float, partition_avg: np.ndarray, Delta_P: float, alpha: float, beta: float, S_limit: float, error_PQ:float)->pd.DataFrame:
-    '''Calculate median and average max. potential retention scenarios for given runoff.
-    '''
-    Runoff_Q = df_weights_runoff['Runoff'].to_numpy()
-    Return_Intervals_Q = df_weights_runoff.index.to_numpy().astype(int)
-    Avg_S_list = [Avg_SlQ(Q1, mu, GEV_parameters, PMP, partition_avg, Delta_P, alpha, beta, S_limit, error_PQ, 0,S_limit)[0] for Q1 in Runoff_Q]
-    R_Avg_S = [1/2*(Q+np.sqrt(Q)*np.sqrt(Q+4*S)+2*S*mu) for Q, S in zip(Runoff_Q, Avg_S_list) ]
-    #Bounds and initial value for finding the Median max. potential retention
-    bounds= [(.25, S_limit)]
-    Initial_Value = np.array([1.5])
-    #Find the median value of the max. potential retention
-    Median_S_list = [Median_S(Q1, mu, GEV_parameters, PMP, partition_avg, Delta_P, alpha, beta, S_limit, error_PQ, bounds, Initial_Value).x[0] for Q1 in Runoff_Q]
-    R_Median_S = [1/2*(Q+np.sqrt(Q)*np.sqrt(Q+4*S)+2*S*mu) for Q, S in zip(Runoff_Q, Median_S_list) ]
-    #Save results as a dataframe
-    new_data = np.vstack(( Avg_S_list, R_Avg_S, Median_S_list, R_Median_S)).T
-    df_SR1 = pd.DataFrame(data=new_data, index=Return_Intervals_Q.astype(int), columns=['Avg. S', 'Rainfall','Median S', 'Rainfall']) 
-    return  pd.concat([df_weights_runoff, df_SR1], axis=1)
-
-def Scenarios_low_and_high_S(df_runoff_SR1: pd.DataFrame, mu: float, GEV_parameters: np.ndarray, PMP: float, partition_avg: np.ndarray, Delta_P: float, alpha: float, beta: float, S_limit: float, error_PQ:float)->pd.DataFrame:
-    '''Calculate scenarios for high and low maximum potential retention'''
-    weights_runoff = df_runoff_SR1['Event Weight'].to_numpy()
-    Runoff_Q = df_runoff_SR1['Runoff'].to_numpy()
-    Return_Intervals_Q = df_runoff_SR1.index.to_numpy().astype(int)
-    Median_S_list = df_runoff_SR1['Median S'].to_numpy()
-    Avg_S_Lower50_list = [Avg_SlQ(Q1, mu, GEV_parameters, PMP, partition_avg, Delta_P, alpha,beta, S_limit,error_PQ, 0,S1)[0]/0.5 for Q1, S1 in zip(Runoff_Q, Median_S_list)]
-    Avg_S_Upper50_list = [Avg_SlQ(Q1, mu, GEV_parameters, PMP, partition_avg, Delta_P, alpha,beta, S_limit, error_PQ, S1,S_limit)[0]/0.5 for Q1, S1 in zip(Runoff_Q, Median_S_list)]
-    R_Avg_S_Lower50 = [1/2*(Q+np.sqrt(Q)*np.sqrt(Q+4*S)+2*S*mu) for Q, S in zip(Runoff_Q, Avg_S_Lower50_list) ]
-    R_Avg_S_Upper50 = [1/2*(Q+np.sqrt(Q)*np.sqrt(Q+4*S)+2*S*mu) for Q, S in zip(Runoff_Q, Avg_S_Upper50_list) ]
-    new_data = np.vstack(( weights_runoff*.5,    Runoff_Q ,  Avg_S_Lower50_list, R_Avg_S_Lower50, \
-                      weights_runoff*.5,    Runoff_Q ,  Avg_S_Upper50_list, R_Avg_S_Upper50)).T
-    df_SR2 = pd.DataFrame(data=new_data, index=Return_Intervals_Q.astype(int),\
-                      columns=['Event Weight', 'Runoff','Avg. S (Lower 50%)', 'Rainfall', \
-                               'Event Weight', 'Runoff','Avg. S (Upper 50%)', 'Rainfall'])
-=======
         Bin_Bounds[Size-i-1] = bound_lower_GEV(Bin_Bounds[Size-i], Return_Intervals[Size-i-1], GEV_Parameters_Runoff, 
                                                np.array([Return_Intervals[Size-i-1]*0.2]), PMP).x[0] 
     lower_bound = GEV_RI(RI_upper_bound, GEV_Parameters_Runoff, PMP)
@@ -648,7 +378,6 @@
     df_SR2 = pd.DataFrame(data=new_data, index=Return_Intervals_Q,
                           columns=['Event Weight', 'Runoff', 'Avg. S (Lower 50%)', 'Rainfall (Lower 50%)', 
                                    'Avg. S (Upper 50%)', 'Rainfall (Upper 50%)'])
->>>>>>> 6129ee74
     return df_SR2
 
 
@@ -683,49 +412,6 @@
     df2['mu LN'] = [mu_truncated_LN(SD1, PMP, median1, mu1).x[0] for median1, mu1, SD1 in zip(median, mu_LN, SD)]
     return df2
 
-<<<<<<< HEAD
-#
-def mu_truncated_LN(sigma: float, PMP: float, median: float, Initial_Value: np.ndarray)->float:
-    '''Find the mu parameter when the median of the truncated (at the PMP) 
-    log normal is equal to the true median value
-    '''
-    def objective_mu_LN(mu1: float, sigma: float, PMP: float, median: float)->float:
-        return np.square(median - np.exp(mu1-np.sqrt(2)*sigma*special.erfcinv(1/2*special.erfc((mu1-np.log(PMP))/(np.sqrt(2)*sigma) ) ) ) )
-    return minimize(objective_mu_LN, Initial_Value, \
-                    args = (sigma, PMP, median),\
-                    method='SLSQP', bounds=[(0, Initial_Value*2)], options={ 'disp': False})
-
-#Provides the same output as the previous fucntion.
-def mu_truncated_LN2(sigma: float, PMP: float, median: float, Initial_Value: np.ndarray)->float:
-    '''Find the mu parameter when the median of the truncated (at the PMP) 
-    log normal is equal to the true median value
-    '''
-    def objective_mu_LN(mu1: float, sigma: float, PMP: float, median: float)->float:
-        return np.square(median - stats.lognorm.ppf(0.5/Norm_Constant_LN(sigma, mu1, PMP), sigma, scale = np.exp(mu1) ) )
-    return minimize(objective_mu_LN, Initial_Value, \
-                    args = (sigma, PMP, median),\
-                    method='SLSQP', bounds=[(.001, Initial_Value*2)], options={ 'disp': False})
-
-
-def mean_curve_input_table(CL: np.ndarray, return_interval_data: pd.DataFrame,  PMP: float, outputs_dir: WindowsPath, Project_Area:str, Pluvial_Model:str, BCN:str, output_dir: str = '')->pd.DataFrame:
-    '''This functions takes the return interval data and creates an input table of 
-        values for calculating the mean curve. The function returns a table of precipitation 
-        value for the different AEP and confidence limits (CL) based on a lognormal distribution
-        that represents the variability of precipitation based on the 90-percent confidence interval 
-        limits provided by NOAA Atlas 14.
-    '''
-    mu_LN = return_interval_data['mu LN'].to_numpy()
-    SD = return_interval_data['Max Log SD'].to_numpy()
-    
-    data= [[stats.lognorm.ppf(CL1/Norm_Constant_LN(SD1, mu1, PMP), SD1, scale = np.exp(mu1) )  for CL1 in CL ] for mu1, SD1 in zip(mu_LN, SD) ]
-    df_input = pd.DataFrame(data=data, columns = CL, index =  1/return_interval_data.index.to_numpy()).sort_index(axis=0 ,ascending=True)
-    df_input.index.name ='AEP'
-    df_input = df_input.drop([1]) # drop last n rows#Drop the last row with the one year value
-    df_input.to_csv(output_dir/'Mean_Curve_Input_{0}_{1}_{2}.csv'.format(Project_Area, Pluvial_Model, BCN))
-    return df_input
-=======
->>>>>>> 6129ee74
-
 def mu_truncated_LN(sigma: float, PMP: float, median: float, Initial_Value: float) -> float:
     """Find the mu parameter when the median of the truncated (at the PMP) lognormal is equal to the true median value.
     """
@@ -756,40 +442,6 @@
     df_input.to_csv(outputs_dir)
     return df_input
 
-
-<<<<<<< HEAD
-################################
-##### Plotting Functions
-################################
-
-
-def plot_GEV_precip_curves(precip_data, df_GEV_parameters, PMP:float, Label1:str='', Label2:str='')-> plt.subplots:
-    '''This functions plots the GEV distributions and also associated GEV return frequency curves 
-    on top of the precpitation curve data taken either from NOAA Atlas 14 or from the 
-    mean precipitation curve output.
-    '''
-    fig, ((fig1a, fig1b)) = plt.subplots(nrows=1, ncols=2,figsize=(10,4))
-    fig1a.set_xlabel(Label1 +' '+ Label2 +', inches'),fig1a.set_ylabel('GEV PDF'), fig1a.set_title('24-hour '+ Label1 +' '+ Label2)
-    fig1b.set_xscale('log')
-    fig1b.set_xlabel('Return Period (years)'),fig1b.set_ylabel(Label1 +' '+ Label2 +', inches'), fig1b.set_title('24-hour '+ Label1 +' '+ Label2)
-    color = ['r','k','k','k']
-
-    # Yields a tuple of column name and series for each column in the dataframe
-    GEV_parameters = np.zeros(shape = (df_GEV_parameters.shape[1], df_GEV_parameters.shape[0]))
-    Return_Period =  np.zeros(shape = (df_GEV_parameters.shape[1], 1000))
-    Precip        =  np.zeros(shape = (df_GEV_parameters.shape[1], 1000))
-    for (i, (columnName, columnData)) in enumerate(df_GEV_parameters.iteritems()):
-        GEV_parameters[i] = df_GEV_parameters[columnName].to_numpy().transpose()
-        Precip[i] = np.linspace(PPF_GEV(10**-100, GEV_parameters[i], PMP), PPF_GEV(.9999999, GEV_parameters[i], PMP), 1000)
-        Return_Period[i] = 1/(1-CDF_GEV(Precip[i],  GEV_parameters[i] , PMP))
-        fig1a.plot(Precip[i], PDF_GEV(Precip[i], GEV_parameters[i], PMP) ,
-        color[i] , lw=2, alpha=0.6, label='genextreme pdf')
-        fig1b.plot(Return_Period[i], Precip[i],
-        color[i], lw=2.5, alpha=0.6, label='genextreme pdf')
-    
-    for (columnName, columnData) in precip_data.iteritems():
-        precip_data[columnName].plot(style=['+-','o-','.--','s:'],logx=True)
-=======
 #----------------------------------------------------------------------------------------------------------------------#
 # Plotting Functions
 #----------------------------------------------------------------------------------------------------------------------#
@@ -816,7 +468,6 @@
     ax[1].set_ylabel(f'{Label1} [inches]')
     ax[1].set_title(f'24-hour {Label1}')    
     return None
->>>>>>> 6129ee74
 
         
 def plot_runoff_maxRetention_distributions(GEV_parameters_E: np.ndarray, PMP: float, fitted_cn: pd.DataFrame) -> None:
@@ -848,41 +499,6 @@
     plt.tight_layout()
     return None
     
-
-<<<<<<< HEAD
-def plot_runoff_distributions_final(GEV_parameters_Rain: np.ndarray, \
-                                    GEV_parameters_Runoff: np.ndarray, PMP:float, fitted_cn: pd.DataFrame,\
-                                    partition_avg: np.ndarray, Delta_P: float, error_PQ:float)-> plt.subplots:
-    '''Plots the runoff distribution and the runoff return frequency curve
-    in comparison to the original rainfall return frequency curve.
-    '''
-    mu = fitted_cn.iloc[0]['mu']
-    
-    Q1= np.linspace(.01, 6, 1000)
-    
-    Return_Period = np.geomspace(1.1, 10**7, 100000)
-    
-    Precip = PPF_GEV(1-1/Return_Period, GEV_parameters_Rain, PMP)
-    Runoff = PPF_GEV(1-1/Return_Period, GEV_parameters_Runoff, PMP)
- 
-    fig, ((fig3a, fig3b)) = plt.subplots(nrows=1, ncols=2,figsize=(10,4))
-    
-    custom_cycler = cycler('color', ['.1', '.25', '.4', '.55']) + cycler('lw', [1, 1, 1, 1])
-    
-    fig3a.set_prop_cycle(custom_cycler)
-    fig3a.grid(linestyle='--')
-    fig3a.set_xlabel('Runoff, Q (inches)'),fig3a.set_ylabel('$p_Q(Q)$'), fig3a.set_title('Runoff Distribution')
-    fig3a.plot(Q1,PDF_Q(Q1, mu, GEV_parameters_Rain, PMP, partition_avg, Delta_P, error_PQ))
-  
-    fig3b.set_xscale('log')
-    fig3b.set_prop_cycle(custom_cycler)
-    fig3b.grid(linestyle='--')
-    fig3b.set_ylim((0, PMP))
-    fig3b.set_xlabel('Runoff, Q (inches)'), fig3b.set_ylabel('Rainfall (red) and Runoff (gray), inches$'), fig3b.set_title('24-hour Event')
-    fig3b.plot(Return_Period, Runoff, 'b', lw =2.9, alpha=.45)
-    fig3b.plot(Return_Period, Precip, 'r-', lw=5, alpha=0.6, label='genextreme pdf')
-    
-=======
 def plot_runoff_distributions_final(GEV_parameters_Rain: np.ndarray, GEV_parameters_Runoff: np.ndarray, PMP: float, 
                                     fitted_cn: pd.DataFrame, partition_avg: np.ndarray, Delta_P: float, 
                                     error_PQ: float) -> None:
@@ -909,35 +525,9 @@
     ax[1].plot(Return_Period, Runoff, 'b', lw=2, alpha=0.45, label = 'Runoff')
     ax[1].plot(Return_Period, Precip, 'r', lw=2, alpha=0.6, label='Rainfall')
     ax[1].legend()
->>>>>>> 6129ee74
     plt.tight_layout()
     return None
     
-<<<<<<< HEAD
-def plot_max_potential_retention_cond_runoff(GEV_parameters_E: np.ndarray, PMP:float, fitted_cn: pd.DataFrame,  partition_avg: np.ndarray, Delta_P: float, error_PQ:float):
-    '''Plots the distribution of the max. potential retention conditional on different runoff values.
-    '''
-    S_limit = 1000/fitted_cn.iloc[0]['CN Lower Limit']-10
-    alpha = fitted_cn.iloc[0]['alpha']
-    beta = fitted_cn.iloc[0]['beta']
-    mu = fitted_cn.iloc[0]['mu']
-
-    S1= np.linspace(.01, S_limit, 1000)
-    S2= np.linspace(.01, S_limit, 10)
-
-    fig, (fig4) = plt.subplots(nrows=1, ncols=1,figsize=(10,7))
-    custom_cycler = cycler('color', ['.1', '.25', '.4', '.55']) + cycler('lw', [1, 1, 1, 1])
-
-    fig4.set_prop_cycle(custom_cycler)
-    QA=np.linspace(.5, PMP , 50)
-    PDF_S = np.transpose([PDF_SlQ(S1, Q1, mu, GEV_parameters_E, PMP, partition_avg, Delta_P, alpha, beta, S_limit, error_PQ) for Q1 in QA])
-    fig4.plot(S1, PDF_S)
-    fig4.grid(linestyle='--')
-    fig4.set_ylim(0, np.amax(PDF_S))
-    fig4.set_xlabel('Max. Potential Retention, S (inches)'),fig4.set_ylabel('$p_S(S | Q)$'), fig4.set_title('Conditional Max. Potential Retention Distribution')
-
-=======
-
 def plot_max_potential_retention_cond_runoff(GEV_parameters_E: np.ndarray, PMP: float, fitted_cn: pd.DataFrame, 
                                              partition_avg: np.ndarray, Delta_P: float, error_PQ: float) -> None:
     """Plots the distribution of the max potential retention conditional on different runoff values.
@@ -959,6 +549,5 @@
     ax.set_xlabel('Max Potential Retention, S [inches]')
     ax.set_ylabel('$p_S(S | Q)$')
     ax.set_title('Conditional Max Potential Retention Distribution')
->>>>>>> 6129ee74
     plt.tight_layout()
     return None